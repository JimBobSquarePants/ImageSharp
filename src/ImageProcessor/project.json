--- conflicted
+++ resolved
@@ -16,17 +16,12 @@
     "System.Runtime": "4.0.20",
     "Microsoft.CSharp": "4.0.0",
     "Microsoft.NETCore.Portable.Compatibility": "1.0.0",
-<<<<<<< HEAD
-    "NuSpec.ReferenceGenerator": "1.3.6",
-    "StyleCop.Analyzers": "1.0.0-beta015"
-=======
     "System.Runtime.Extensions": "4.0.10",
     "System.Reflection": "4.0.10",
     "System.IO": "4.0.10",
     "StyleCop.Analyzers": "1.0.0-beta015",
     "Microsoft.NETCore": "5.0.1-beta-23409",
     "Microsoft.NETCore.Platforms": "1.0.1-beta-23409"
->>>>>>> a8549f96
   },
   "frameworks": {
     "dotnet": {}
