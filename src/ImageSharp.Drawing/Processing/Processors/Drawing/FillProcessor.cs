--- conflicted
+++ resolved
@@ -1,120 +1,4 @@
-<<<<<<< HEAD
-﻿// Copyright (c) Six Labors and contributors.
-// Licensed under the Apache License, Version 2.0.
-
-using System;
-using System.Buffers;
-using System.Threading.Tasks;
-using SixLabors.ImageSharp.Advanced;
-using SixLabors.ImageSharp.Memory;
-using SixLabors.ImageSharp.PixelFormats;
-using SixLabors.Memory;
-using SixLabors.Primitives;
-
-namespace SixLabors.ImageSharp.Processing.Processors.Drawing
-{
-    /// <summary>
-    /// Using the brush as a source of pixels colors blends the brush color with source.
-    /// </summary>
-    /// <typeparam name="TPixel">The pixel format.</typeparam>
-    internal class FillProcessor<TPixel> : ImageProcessor<TPixel>
-        where TPixel : struct, IPixel<TPixel>
-    {
-        /// <summary>
-        /// The brush.
-        /// </summary>
-        private readonly IBrush<TPixel> brush;
-        private readonly GraphicsOptions options;
-
-        /// <summary>
-        /// Initializes a new instance of the <see cref="FillProcessor{TPixel}"/> class.
-        /// </summary>
-        /// <param name="brush">The brush to source pixel colors from.</param>
-        /// <param name="options">The options</param>
-        public FillProcessor(IBrush<TPixel> brush, GraphicsOptions options)
-        {
-            this.brush = brush;
-            this.options = options;
-        }
-
-        /// <inheritdoc/>
-        protected override void OnFrameApply(ImageFrame<TPixel> source, Rectangle sourceRectangle, Configuration configuration)
-        {
-            int startX = sourceRectangle.X;
-            int endX = sourceRectangle.Right;
-            int startY = sourceRectangle.Y;
-            int endY = sourceRectangle.Bottom;
-
-            // Align start/end positions.
-            int minX = Math.Max(0, startX);
-            int maxX = Math.Min(source.Width, endX);
-            int minY = Math.Max(0, startY);
-            int maxY = Math.Min(source.Height, endY);
-
-            int width = maxX - minX;
-
-            // If there's no reason for blending, then avoid it.
-            if (this.IsSolidBrushWithoutBlending(out SolidBrush<TPixel> solidBrush))
-            {
-                ParallelFor.WithConfiguration(
-                    minY,
-                    maxY,
-                    configuration,
-                    y =>
-                    {
-                        source.GetPixelRowSpan(y).Slice(minX, width).Fill(solidBrush.Color);
-                    });
-            }
-            else
-            {
-                // Reset offset if necessary.
-                if (minX > 0)
-                {
-                    startX = 0;
-                }
-
-                if (minY > 0)
-                {
-                    startY = 0;
-                }
-
-                using (IMemoryOwner<float> amount = source.MemoryAllocator.Allocate<float>(width))
-                using (BrushApplicator<TPixel> applicator = this.brush.CreateApplicator(
-                    source,
-                    sourceRectangle,
-                    this.options))
-                {
-                    amount.GetSpan().Fill(1f);
-
-                    ParallelFor.WithConfiguration(
-                        minY,
-                        maxY,
-                        configuration,
-                        y =>
-                            {
-                                int offsetY = y - startY;
-                                int offsetX = minX - startX;
-
-                                applicator.Apply(amount.GetSpan(), offsetX, offsetY);
-                            });
-                }
-            }
-        }
-
-        private bool IsSolidBrushWithoutBlending(out SolidBrush<TPixel> solidBrush)
-        {
-            solidBrush = this.brush as SolidBrush<TPixel>;
-
-            if (solidBrush == null)
-            {
-                return false;
-            }
-
-            return this.options.IsOpaqueColorWithoutBlending(solidBrush.Color);
-        }
-    }
-=======
-﻿// Copyright (c) Six Labors and contributors.
+// Copyright (c) Six Labors and contributors.
 // Licensed under the Apache License, Version 2.0.
 
 using System;
@@ -237,5 +121,4 @@
             return this.options.IsOpaqueColorWithoutBlending(solidBrush.Color);
         }
     }
->>>>>>> 8f3658da
 }