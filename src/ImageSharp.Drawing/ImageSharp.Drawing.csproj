--- conflicted
+++ resolved
@@ -5,7 +5,6 @@
     <AssemblyName>SixLabors.ImageSharp.Drawing</AssemblyName>
     <AssemblyTitle>SixLabors.ImageSharp.Drawing</AssemblyTitle>
     <Description>An extension to ImageSharp that allows the drawing of images, paths, and text.</Description>
-<<<<<<< HEAD
     <NeutralLanguage>en</NeutralLanguage>
 
     <VersionPrefix Condition="$(packageversion) != ''">$(packageversion)</VersionPrefix>
@@ -18,8 +17,6 @@
     <AllowUnsafeBlocks>true</AllowUnsafeBlocks>
     <GenerateDocumentationFile>true</GenerateDocumentationFile>
     <AssemblyName>SixLabors.ImageSharp.Drawing</AssemblyName>
-=======
->>>>>>> b6883c1a
     <PackageId>SixLabors.ImageSharp.Drawing</PackageId>
     <PackageTags>Image Draw Shape Path Font</PackageTags>
     <RootNamespace>SixLabors.ImageSharp</RootNamespace>
