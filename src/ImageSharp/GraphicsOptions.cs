--- conflicted
+++ resolved
@@ -10,89 +10,14 @@
     /// </summary>
     public class GraphicsOptions : IDeepCloneable<GraphicsOptions>
     {
-<<<<<<< HEAD
-        /// <summary>
-        /// Represents the default <see cref="GraphicsOptions"/>.
-        /// </summary>
-        public static readonly GraphicsOptions Default = new GraphicsOptions(true);
-
-        private float? blendPercentage;
-
-        private int? antialiasSubpixelDepth;
-
-        private bool? antialias;
-
-        private PixelColorBlendingMode colorBlendingMode;
-
-        private PixelAlphaCompositionMode alphaCompositionMode;
-=======
         private int antialiasSubpixelDepth = 16;
         private float blendPercentage = 1F;
->>>>>>> 0890bca6
 
         /// <summary>
         /// Initializes a new instance of the <see cref="GraphicsOptions"/> class.
         /// </summary>
         public GraphicsOptions()
         {
-<<<<<<< HEAD
-            this.colorBlendingMode = PixelColorBlendingMode.Normal;
-            this.alphaCompositionMode = PixelAlphaCompositionMode.SrcOver;
-            this.blendPercentage = 1;
-            this.antialiasSubpixelDepth = 16;
-            this.antialias = enableAntialiasing;
-        }
-
-        /// <summary>
-        /// Initializes a new instance of the <see cref="GraphicsOptions"/> struct.
-        /// </summary>
-        /// <param name="enableAntialiasing">If set to <c>true</c> [enable antialiasing].</param>
-        /// <param name="opacity">blending percentage to apply to the drawing operation</param>
-        public GraphicsOptions(bool enableAntialiasing, float opacity)
-        {
-            Guard.MustBeBetweenOrEqualTo(opacity, 0, 1, nameof(opacity));
-
-            this.colorBlendingMode = PixelColorBlendingMode.Normal;
-            this.alphaCompositionMode = PixelAlphaCompositionMode.SrcOver;
-            this.blendPercentage = opacity;
-            this.antialiasSubpixelDepth = 16;
-            this.antialias = enableAntialiasing;
-        }
-
-        /// <summary>
-        /// Initializes a new instance of the <see cref="GraphicsOptions"/> struct.
-        /// </summary>
-        /// <param name="enableAntialiasing">If set to <c>true</c> [enable antialiasing].</param>
-        /// <param name="opacity">blending percentage to apply to the drawing operation</param>
-        /// <param name="blending">color blending mode to apply to the drawing operation</param>
-        public GraphicsOptions(bool enableAntialiasing, PixelColorBlendingMode blending, float opacity)
-        {
-            Guard.MustBeBetweenOrEqualTo(opacity, 0, 1, nameof(opacity));
-
-            this.colorBlendingMode = blending;
-            this.alphaCompositionMode = PixelAlphaCompositionMode.SrcOver;
-            this.blendPercentage = opacity;
-            this.antialiasSubpixelDepth = 16;
-            this.antialias = enableAntialiasing;
-        }
-
-        /// <summary>
-        /// Initializes a new instance of the <see cref="GraphicsOptions"/> struct.
-        /// </summary>
-        /// <param name="enableAntialiasing">If set to <c>true</c> [enable antialiasing].</param>
-        /// <param name="opacity">blending percentage to apply to the drawing operation</param>
-        /// <param name="blending">color blending mode to apply to the drawing operation</param>
-        /// <param name="composition">alpha composition mode to apply to the drawing operation</param>
-        public GraphicsOptions(bool enableAntialiasing, PixelColorBlendingMode blending, PixelAlphaCompositionMode composition, float opacity)
-        {
-            Guard.MustBeBetweenOrEqualTo(opacity, 0, 1, nameof(opacity));
-
-            this.colorBlendingMode = blending;
-            this.alphaCompositionMode = composition;
-            this.blendPercentage = opacity;
-            this.antialiasSubpixelDepth = 16;
-            this.antialias = enableAntialiasing;
-=======
         }
 
         private GraphicsOptions(GraphicsOptions source)
@@ -102,7 +27,6 @@
             this.AntialiasSubpixelDepth = source.AntialiasSubpixelDepth;
             this.BlendPercentage = source.BlendPercentage;
             this.ColorBlendingMode = source.ColorBlendingMode;
->>>>>>> 0890bca6
         }
 
         /// <summary>
@@ -151,69 +75,15 @@
         /// Gets or sets a value indicating the color blending mode to apply to the drawing operation.
         /// Defaults to <see cref="PixelColorBlendingMode.Normal"/>.
         /// </summary>
-<<<<<<< HEAD
-        public PixelColorBlendingMode ColorBlendingMode
-        {
-            get => this.colorBlendingMode;
-            set => this.colorBlendingMode = value;
-        }
-=======
         public PixelColorBlendingMode ColorBlendingMode { get; set; } = PixelColorBlendingMode.Normal;
->>>>>>> 0890bca6
 
         /// <summary>
         /// Gets or sets a value indicating the alpha composition mode to apply to the drawing operation
         /// Defaults to <see cref="PixelAlphaCompositionMode.SrcOver"/>.
         /// </summary>
-<<<<<<< HEAD
-        public PixelAlphaCompositionMode AlphaCompositionMode
-        {
-            get => this.alphaCompositionMode;
-            set => this.alphaCompositionMode = value;
-        }
-
-        /// <summary>
-        /// Evaluates if a given SOURCE color can completely replace a BACKDROP color given the current blending and composition settings.
-        /// </summary>
-        /// <typeparam name="TPixel">The pixel format</typeparam>
-        /// <param name="color">the color</param>
-        /// <returns>true if the color can be considered opaque</returns>
-        /// <remarks>
-        /// Blending and composition is an expensive operation, in some cases, like
-        /// filling with a solid color, the blending can be avoided by a plain color replacement.
-        /// This method can be useful for such processors to select the fast path.
-        /// </remarks>
-        internal bool IsOpaqueColorWithoutBlending<TPixel>(TPixel color)
-            where TPixel : struct, IPixel<TPixel>
-        {
-            if (this.ColorBlendingMode != PixelColorBlendingMode.Normal)
-            {
-                return false;
-            }
-
-            if (this.AlphaCompositionMode != PixelAlphaCompositionMode.SrcOver &&
-                this.AlphaCompositionMode != PixelAlphaCompositionMode.Src)
-            {
-                return false;
-            }
-
-            if (this.BlendPercentage != 1f)
-            {
-                return false;
-            }
-
-            if (color.ToVector4().W != 1f)
-            {
-                return false;
-            }
-
-            return true;
-        }
-=======
         public PixelAlphaCompositionMode AlphaCompositionMode { get; set; } = PixelAlphaCompositionMode.SrcOver;
 
         /// <inheritdoc/>
         public GraphicsOptions DeepClone() => new GraphicsOptions(this);
->>>>>>> 0890bca6
     }
 }