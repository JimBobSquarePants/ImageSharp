--- conflicted
+++ resolved
@@ -15,25 +15,17 @@
     internal sealed class BmpDecoderCore
     {
         /// <summary>
-<<<<<<< HEAD
-        /// The mask for the red part of the color for 16 bit rgb bitmaps.
-=======
         /// The mask for the red part of the color for 16-bit RGB bitmaps.
->>>>>>> 70ac9a1f
         /// </summary>
         private const int Rgb16RMask = 0x00007C00;
 
         /// <summary>
-<<<<<<< HEAD
-        /// The mask for the green part of the color for 16 bit rgb bitmaps.
-=======
         /// The mask for the green part of the color for 16-bit RGB bitmaps.
->>>>>>> 70ac9a1f
         /// </summary>
         private const int Rgb16GMask = 0x000003E0;
 
         /// <summary>
-        /// The mask for the blue part of the color for 16 bit rgb bitmaps.
+        /// The mask for the blue part of the color for 16 bit None bitmaps.
         /// </summary>
         private const int Rgb16BMask = 0x0000001F;
 
@@ -102,9 +94,10 @@
 
                 if (this.infoHeader.ClrUsed == 0)
                 {
-                    if (this.infoHeader.BitsPerPixel == 1 ||
-                        this.infoHeader.BitsPerPixel == 4 ||
-                        this.infoHeader.BitsPerPixel == 8)
+                    if (this.infoHeader.BitsPerPixel == ((int)BmpBitsPerPixel.MonoChrome) ||
+                        this.infoHeader.BitsPerPixel == ((int)BmpBitsPerPixel.Palette4) ||
+                        this.infoHeader.BitsPerPixel == ((int)BmpBitsPerPixel.Palette16) ||
+                        this.infoHeader.BitsPerPixel == ((int)BmpBitsPerPixel.Palette256))
                     {
                         colorMapSize = (int)Math.Pow(2, this.infoHeader.BitsPerPixel) * 4;
                     }
@@ -141,7 +134,7 @@
                 {
                     switch (this.infoHeader.Compression)
                     {
-                        case BmpCompression.RGB:
+                        case BmpCompression.None:
                             if (this.infoHeader.BitsPerPixel == 32)
                             {
                                 this.ReadRgb32(pixels, this.infoHeader.Width, this.infoHeader.Height, inverted);
@@ -425,11 +418,7 @@
         /// </summary>
         /// <param name="data">Header bytes read from the stream</param>
         /// <returns>Parsed header</returns>
-<<<<<<< HEAD
-        /// <seealso href="https://msdn.microsoft.com/en-us/library/windows/desktop/dd183372.aspx"/>
-=======
         /// See <a href="https://msdn.microsoft.com/en-us/library/windows/desktop/dd183372.aspx">this MSDN link</a> for more information.
->>>>>>> 70ac9a1f
         private BmpInfoHeader ParseBitmapCoreHeader(byte[] data)
         {
             return new BmpInfoHeader
@@ -455,11 +444,7 @@
         /// </summary>
         /// <param name="data">Header bytes read from the stream</param>
         /// <returns>Parsed header</returns>
-<<<<<<< HEAD
-        /// <seealso href="https://msdn.microsoft.com/en-us/library/windows/desktop/dd183376.aspx"/>
-=======
         /// See <a href="https://msdn.microsoft.com/en-us/library/windows/desktop/dd183376.aspx">this MSDN link</a> for more information.
->>>>>>> 70ac9a1f
         private BmpInfoHeader ParseBitmapInfoHeader(byte[] data)
         {
             return new BmpInfoHeader
