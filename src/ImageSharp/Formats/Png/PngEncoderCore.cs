// Copyright (c) Six Labors and contributors.
// Licensed under the Apache License, Version 2.0.

using System;
using System.Buffers;
using System.Buffers.Binary;
using System.IO;
using System.Linq;
using System.Runtime.CompilerServices;
using System.Runtime.InteropServices;
using System.Text;

using SixLabors.ImageSharp.Advanced;
using SixLabors.ImageSharp.Formats.Png.Chunks;
using SixLabors.ImageSharp.Formats.Png.Filters;
using SixLabors.ImageSharp.Formats.Png.Zlib;
using SixLabors.ImageSharp.Memory;
using SixLabors.ImageSharp.Metadata;
using SixLabors.ImageSharp.PixelFormats;
using SixLabors.ImageSharp.Processing.Processors.Quantization;
using SixLabors.Memory;

namespace SixLabors.ImageSharp.Formats.Png
{
    /// <summary>
    /// Performs the png encoding operation.
    /// </summary>
    internal sealed class PngEncoderCore : IDisposable
    {
        /// <summary>
        /// The maximum block size, defaults at 64k for uncompressed blocks.
        /// </summary>
        private const int MaxBlockSize = 65535;

        /// <summary>
        /// Used the manage memory allocations.
        /// </summary>
        private readonly MemoryAllocator memoryAllocator;

        /// <summary>
        /// The configuration instance for the decoding operation.
        /// </summary>
        private readonly Configuration configuration;

        /// <summary>
        /// Reusable buffer for writing general data.
        /// </summary>
        private readonly byte[] buffer = new byte[8];

        /// <summary>
        /// Reusable buffer for writing chunk data.
        /// </summary>
        private readonly byte[] chunkDataBuffer = new byte[16];

        /// <summary>
        /// Reusable CRC for validating chunks.
        /// </summary>
        private readonly Crc32 crc = new Crc32();

        /// <summary>
        /// The encoder options
        /// </summary>
        private readonly PngEncoderOptions options;

        /// <summary>
<<<<<<< HEAD
        /// The bit depth
        /// </summary>
        private byte bitDepth;
=======
        /// Gets or sets the CompressionLevel value.
        /// </summary>
        private readonly int compressionLevel;

        /// <summary>
        /// The threshold of characters in text metadata, when compression should be used.
        /// </summary>
        private readonly int compressTextThreshold;

        /// <summary>
        /// Gets or sets the alpha threshold value
        /// </summary>
        private readonly byte threshold;

        /// <summary>
        /// The quantizer for reducing the color count.
        /// </summary>
        private IQuantizer quantizer;

        /// <summary>
        /// Gets or sets a value indicating whether to write the gamma chunk.
        /// </summary>
        private bool writeGamma;

        /// <summary>
        /// The png bit depth.
        /// </summary>
        private PngBitDepth? pngBitDepth;
>>>>>>> ff7d8760

        /// <summary>
        /// Gets or sets a value indicating whether to use 16 bit encoding for supported color types.
        /// </summary>
        private bool use16Bit;

        /// <summary>
        /// The number of bytes per pixel.
        /// </summary>
        private int bytesPerPixel;

        /// <summary>
        /// The image width.
        /// </summary>
        private int width;

        /// <summary>
        /// The image height.
        /// </summary>
        private int height;

        /// <summary>
        /// The raw data of previous scanline.
        /// </summary>
        private IManagedByteBuffer previousScanline;

        /// <summary>
        /// The raw data of current scanline.
        /// </summary>
        private IManagedByteBuffer currentScanline;

        /// <summary>
        /// The common buffer for the filters.
        /// </summary>
        private IManagedByteBuffer filterBuffer;

        /// <summary>
        /// The ext buffer for the sub filter, <see cref="PngFilterMethod.Adaptive"/>.
        /// </summary>
        private IManagedByteBuffer subFilter;

        /// <summary>
        /// The ext buffer for the average filter, <see cref="PngFilterMethod.Adaptive"/>.
        /// </summary>
        private IManagedByteBuffer averageFilter;

        /// <summary>
        /// The ext buffer for the Paeth filter, <see cref="PngFilterMethod.Adaptive"/>.
        /// </summary>
        private IManagedByteBuffer paethFilter;

        /// <summary>
        /// Initializes a new instance of the <see cref="PngEncoderCore" /> class.
        /// </summary>
        /// <param name="memoryAllocator">The <see cref="MemoryAllocator" /> to use for buffer allocations.</param>
        /// <param name="configuration">The configuration.</param>
        /// <param name="options">The options for influencing the encoder</param>
        public PngEncoderCore(MemoryAllocator memoryAllocator, Configuration configuration, PngEncoderOptions options)
        {
            this.memoryAllocator = memoryAllocator;
<<<<<<< HEAD
            this.configuration = configuration;
            this.options = options;
=======
            this.pngBitDepth = options.BitDepth;
            this.pngColorType = options.ColorType;

            // Specification recommends default filter method None for paletted images and Paeth for others.
            this.pngFilterMethod = options.FilterMethod ?? (options.ColorType == PngColorType.Palette
                ? PngFilterMethod.None
                : PngFilterMethod.Paeth);
            this.compressionLevel = options.CompressionLevel;
            this.gamma = options.Gamma;
            this.quantizer = options.Quantizer;
            this.threshold = options.Threshold;
            this.compressTextThreshold = options.CompressTextThreshold;
>>>>>>> ff7d8760
        }

        /// <summary>
        /// Encodes the image to the specified stream from the <see cref="Image{TPixel}"/>.
        /// </summary>
        /// <typeparam name="TPixel">The pixel format.</typeparam>
        /// <param name="image">The <see cref="ImageFrame{TPixel}"/> to encode from.</param>
        /// <param name="stream">The <see cref="Stream"/> to encode the image data to.</param>
        public void Encode<TPixel>(Image<TPixel> image, Stream stream)
            where TPixel : struct, IPixel<TPixel>
        {
            Guard.NotNull(image, nameof(image));
            Guard.NotNull(stream, nameof(stream));

            this.width = image.Width;
            this.height = image.Height;

            ImageMetadata metadata = image.Metadata;
            PngMetadata pngMetadata = metadata.GetFormatMetadata(PngFormat.Instance);
            PngEncoderOptionsHelpers.AdjustOptions(this.options, pngMetadata, out this.use16Bit, out this.bytesPerPixel);
            IQuantizedFrame<TPixel> quantized = PngEncoderOptionsHelpers.CreateQuantizedFrame(this.options, image);
            this.bitDepth = PngEncoderOptionsHelpers.CalculateBitDepth(this.options, image, quantized);

            stream.Write(PngConstants.HeaderBytes, 0, PngConstants.HeaderBytes.Length);

<<<<<<< HEAD
            this.WriteHeaderChunk(stream);
            this.WritePaletteChunk(stream, quantized);
            this.WriteTransparencyChunk(stream, pngMetadata);
=======
            IQuantizedFrame<TPixel> quantized = null;
            if (this.pngColorType == PngColorType.Palette)
            {
                byte bits = (byte)this.pngBitDepth;
                if (Array.IndexOf(ColorTypes[this.pngColorType.Value], bits) == -1)
                {
                    throw new NotSupportedException("Bit depth is not supported or not valid.");
                }

                // Use the metadata to determine what quantization depth to use if no quantizer has been set.
                if (this.quantizer is null)
                {
                    this.quantizer = new WuQuantizer(ImageMaths.GetColorCountForBitDepth(bits));
                }

                // Create quantized frame returning the palette and set the bit depth.
                using (IFrameQuantizer<TPixel> frameQuantizer = this.quantizer.CreateFrameQuantizer<TPixel>(image.GetConfiguration()))
                {
                    quantized = frameQuantizer.QuantizeFrame(image.Frames.RootFrame);
                }

                byte quantizedBits = (byte)ImageMaths.GetBitsNeededForColorDepth(quantized.Palette.Length).Clamp(1, 8);
                bits = Math.Max(bits, quantizedBits);

                // Png only supports in four pixel depths: 1, 2, 4, and 8 bits when using the PLTE chunk
                // We check again for the bit depth as the bit depth of the color palette from a given quantizer might not
                // be within the acceptable range.
                if (bits == 3)
                {
                    bits = 4;
                }
                else if (bits >= 5 && bits <= 7)
                {
                    bits = 8;
                }

                this.bitDepth = bits;
            }
            else
            {
                this.bitDepth = (byte)this.pngBitDepth;
                if (Array.IndexOf(ColorTypes[this.pngColorType.Value], this.bitDepth) == -1)
                {
                    throw new NotSupportedException("Bit depth is not supported or not valid.");
                }
            }

            this.bytesPerPixel = this.CalculateBytesPerPixel();

            var header = new PngHeader(
                width: image.Width,
                height: image.Height,
                bitDepth: this.bitDepth,
                colorType: this.pngColorType.Value,
                compressionMethod: 0, // None
                filterMethod: 0,
                interlaceMethod: 0); // TODO: Can't write interlaced yet.

            this.WriteHeaderChunk(stream, header);

            // Collect the indexed pixel data
            if (quantized != null)
            {
                this.WritePaletteChunk(stream, quantized);
            }

            if (pngMetadata.HasTransparency)
            {
                this.WriteTransparencyChunk(stream, pngMetadata);
            }

>>>>>>> ff7d8760
            this.WritePhysicalChunk(stream, metadata);
            this.WriteGammaChunk(stream);
            this.WriteExifChunk(stream, metadata);
            this.WriteTextChunks(stream, pngMetadata);
            this.WriteDataChunks(image.Frames.RootFrame, quantized, stream);
            this.WriteEndChunk(stream);
            stream.Flush();

            quantized?.Dispose();
        }

        /// <inheritdoc />
        public void Dispose()
        {
            this.previousScanline?.Dispose();
            this.currentScanline?.Dispose();
            this.subFilter?.Dispose();
            this.averageFilter?.Dispose();
            this.paethFilter?.Dispose();
        }

        /// <summary>Collects a row of grayscale pixels.</summary>
        /// <typeparam name="TPixel">The pixel format.</typeparam>
        /// <param name="rowSpan">The image row span.</param>
        private void CollectGrayscaleBytes<TPixel>(ReadOnlySpan<TPixel> rowSpan)
            where TPixel : struct, IPixel<TPixel>
        {
            ref TPixel rowSpanRef = ref MemoryMarshal.GetReference(rowSpan);
            Span<byte> rawScanlineSpan = this.currentScanline.GetSpan();
            ref byte rawScanlineSpanRef = ref MemoryMarshal.GetReference(rawScanlineSpan);

            if (this.options.ColorType == PngColorType.Grayscale)
            {
                if (this.use16Bit)
                {
                    // 16 bit grayscale
                    using (IMemoryOwner<Gray16> luminanceBuffer = this.memoryAllocator.Allocate<Gray16>(rowSpan.Length))
                    {
                        Span<Gray16> luminanceSpan = luminanceBuffer.GetSpan();
                        ref Gray16 luminanceRef = ref MemoryMarshal.GetReference(luminanceSpan);
                        PixelOperations<TPixel>.Instance.ToGray16(this.configuration, rowSpan, luminanceSpan);

                        // Can't map directly to byte array as it's big-endian.
                        for (int x = 0, o = 0; x < luminanceSpan.Length; x++, o += 2)
                        {
                            Gray16 luminance = Unsafe.Add(ref luminanceRef, x);
                            BinaryPrimitives.WriteUInt16BigEndian(rawScanlineSpan.Slice(o, 2), luminance.PackedValue);
                        }
                    }
                }
                else
                {
                    if (this.bitDepth == 8)
                    {
                        // 8 bit grayscale
                        PixelOperations<TPixel>.Instance.ToGray8Bytes(
                            this.configuration,
                            rowSpan,
                            rawScanlineSpan,
                            rowSpan.Length);
                    }
                    else
                    {
                        // 1, 2, and 4 bit grayscale
                        using (IManagedByteBuffer temp = this.memoryAllocator.AllocateManagedByteBuffer(
                            rowSpan.Length,
                            AllocationOptions.Clean))
                        {
                            int scaleFactor = 255 / (ImageMaths.GetColorCountForBitDepth(this.bitDepth) - 1);
                            Span<byte> tempSpan = temp.GetSpan();

                            // We need to first create an array of luminance bytes then scale them down to the correct bit depth.
                            PixelOperations<TPixel>.Instance.ToGray8Bytes(
                                this.configuration,
                                rowSpan,
                                tempSpan,
                                rowSpan.Length);
                            PngEncoderHelpers.ScaleDownFrom8BitArray(tempSpan, rawScanlineSpan, this.bitDepth, scaleFactor);
                        }
                    }
                }
            }
            else
            {
                if (this.use16Bit)
                {
                    // 16 bit grayscale + alpha
                    // TODO: Should we consider in the future a GrayAlpha32 type.
                    using (IMemoryOwner<Rgba64> rgbaBuffer = this.memoryAllocator.Allocate<Rgba64>(rowSpan.Length))
                    {
                        Span<Rgba64> rgbaSpan = rgbaBuffer.GetSpan();
                        ref Rgba64 rgbaRef = ref MemoryMarshal.GetReference(rgbaSpan);
                        PixelOperations<TPixel>.Instance.ToRgba64(this.configuration, rowSpan, rgbaSpan);

                        // Can't map directly to byte array as it's big endian.
                        for (int x = 0, o = 0; x < rgbaSpan.Length; x++, o += 4)
                        {
                            Rgba64 rgba = Unsafe.Add(ref rgbaRef, x);
                            ushort luminance = ImageMaths.Get16BitBT709Luminance(rgba.R, rgba.G, rgba.B);
                            BinaryPrimitives.WriteUInt16BigEndian(rawScanlineSpan.Slice(o, 2), luminance);
                            BinaryPrimitives.WriteUInt16BigEndian(rawScanlineSpan.Slice(o + 2, 2), rgba.A);
                        }
                    }
                }
                else
                {
                    // 8 bit grayscale + alpha
                    // TODO: Should we consider in the future a GrayAlpha16 type.
                    Rgba32 rgba = default;
                    for (int x = 0, o = 0; x < rowSpan.Length; x++, o += 2)
                    {
                        Unsafe.Add(ref rowSpanRef, x).ToRgba32(ref rgba);
                        Unsafe.Add(ref rawScanlineSpanRef, o) =
                            ImageMaths.Get8BitBT709Luminance(rgba.R, rgba.G, rgba.B);
                        Unsafe.Add(ref rawScanlineSpanRef, o + 1) = rgba.A;
                    }
                }
            }
        }

        /// <summary>
        /// Collects a row of true color pixel data.
        /// </summary>
        /// <typeparam name="TPixel">The pixel format.</typeparam>
        /// <param name="rowSpan">The row span.</param>
        private void CollectTPixelBytes<TPixel>(ReadOnlySpan<TPixel> rowSpan)
            where TPixel : struct, IPixel<TPixel>
        {
            Span<byte> rawScanlineSpan = this.currentScanline.GetSpan();

            switch (this.bytesPerPixel)
            {
                case 4:
                {
                    // 8 bit Rgba
                    PixelOperations<TPixel>.Instance.ToRgba32Bytes(
                        this.configuration,
                        rowSpan,
                        rawScanlineSpan,
<<<<<<< HEAD
                        rowSpan.Length);
=======
                        this.width);
>>>>>>> ff7d8760
                    break;
                }

                case 3:
                {
                    // 8 bit Rgb
                    PixelOperations<TPixel>.Instance.ToRgb24Bytes(
                        this.configuration,
                        rowSpan,
                        rawScanlineSpan,
<<<<<<< HEAD
                        rowSpan.Length);
=======
                        this.width);
>>>>>>> ff7d8760
                    break;
                }

                case 8:
                {
                    // 16 bit Rgba
                    using (IMemoryOwner<Rgba64> rgbaBuffer = this.memoryAllocator.Allocate<Rgba64>(rowSpan.Length))
                    {
                        Span<Rgba64> rgbaSpan = rgbaBuffer.GetSpan();
                        ref Rgba64 rgbaRef = ref MemoryMarshal.GetReference(rgbaSpan);
                        PixelOperations<TPixel>.Instance.ToRgba64(this.configuration, rowSpan, rgbaSpan);

                        // Can't map directly to byte array as it's big endian.
                        for (int x = 0, o = 0; x < rowSpan.Length; x++, o += 8)
                        {
                            Rgba64 rgba = Unsafe.Add(ref rgbaRef, x);
                            BinaryPrimitives.WriteUInt16BigEndian(rawScanlineSpan.Slice(o, 2), rgba.R);
                            BinaryPrimitives.WriteUInt16BigEndian(rawScanlineSpan.Slice(o + 2, 2), rgba.G);
                            BinaryPrimitives.WriteUInt16BigEndian(rawScanlineSpan.Slice(o + 4, 2), rgba.B);
                            BinaryPrimitives.WriteUInt16BigEndian(rawScanlineSpan.Slice(o + 6, 2), rgba.A);
                        }
                    }

                    break;
                }

                default:
                {
                    // 16 bit Rgb
                    using (IMemoryOwner<Rgb48> rgbBuffer = this.memoryAllocator.Allocate<Rgb48>(rowSpan.Length))
                    {
                        Span<Rgb48> rgbSpan = rgbBuffer.GetSpan();
                        ref Rgb48 rgbRef = ref MemoryMarshal.GetReference(rgbSpan);
                        PixelOperations<TPixel>.Instance.ToRgb48(this.configuration, rowSpan, rgbSpan);

                        // Can't map directly to byte array as it's big endian.
                        for (int x = 0, o = 0; x < rowSpan.Length; x++, o += 6)
                        {
                            Rgb48 rgb = Unsafe.Add(ref rgbRef, x);
                            BinaryPrimitives.WriteUInt16BigEndian(rawScanlineSpan.Slice(o, 2), rgb.R);
                            BinaryPrimitives.WriteUInt16BigEndian(rawScanlineSpan.Slice(o + 2, 2), rgb.G);
                            BinaryPrimitives.WriteUInt16BigEndian(rawScanlineSpan.Slice(o + 4, 2), rgb.B);
                        }
                    }

                    break;
                }
            }
        }

        /// <summary>
        /// Encodes the pixel data line by line.
        /// Each scanline is encoded in the most optimal manner to improve compression.
        /// </summary>
        /// <typeparam name="TPixel">The pixel format.</typeparam>
        /// <param name="rowSpan">The row span.</param>
        /// <param name="quantized">The quantized pixels. Can be null.</param>
        /// <param name="row">The row.</param>
        private void CollectPixelBytes<TPixel>(ReadOnlySpan<TPixel> rowSpan, IQuantizedFrame<TPixel> quantized, int row)
            where TPixel : struct, IPixel<TPixel>
        {
            switch (this.options.ColorType)
            {
                case PngColorType.Palette:

                    if (this.bitDepth < 8)
                    {
                        PngEncoderHelpers.ScaleDownFrom8BitArray(quantized.GetRowSpan(row), this.currentScanline.GetSpan(), this.bitDepth);
                    }
                    else
                    {
                        int stride = this.currentScanline.Length();
                        quantized.GetPixelSpan().Slice(row * stride, stride).CopyTo(this.currentScanline.GetSpan());
                    }

                    break;
                case PngColorType.Grayscale:
                case PngColorType.GrayscaleWithAlpha:
                    this.CollectGrayscaleBytes(rowSpan);
                    break;
                default:
                    this.CollectTPixelBytes(rowSpan);
                    break;
            }
        }

        /// <summary>
        /// Apply filter for the raw scanline.
        /// </summary>
        private IManagedByteBuffer FilterPixelBytes()
        {
            switch (this.options.FilterMethod)
            {
                case PngFilterMethod.None:
                    NoneFilter.Encode(this.currentScanline.GetSpan(), this.filterBuffer.GetSpan());
                    return this.filterBuffer;

                case PngFilterMethod.Sub:
                    SubFilter.Encode(this.currentScanline.GetSpan(), this.filterBuffer.GetSpan(), this.bytesPerPixel, out int _);
                    return this.filterBuffer;

                case PngFilterMethod.Up:
                    UpFilter.Encode(this.currentScanline.GetSpan(), this.previousScanline.GetSpan(), this.filterBuffer.GetSpan(), out int _);
                    return this.filterBuffer;

                case PngFilterMethod.Average:
                    AverageFilter.Encode(this.currentScanline.GetSpan(), this.previousScanline.GetSpan(), this.filterBuffer.GetSpan(), this.bytesPerPixel, out int _);
                    return this.filterBuffer;

                case PngFilterMethod.Paeth:
                    PaethFilter.Encode(this.currentScanline.GetSpan(), this.previousScanline.GetSpan(), this.filterBuffer.GetSpan(), this.bytesPerPixel, out int _);
                    return this.filterBuffer;

                default:
                    return this.GetOptimalFilteredScanline();
            }
        }

        /// <summary>Encodes the pixel data line by line.
        /// Each scanline is encoded in the most optimal manner to improve compression.</summary>
        /// <typeparam name="TPixel">The pixel format.</typeparam>
        /// <param name="rowSpan">The row span.</param>
        /// <param name="quantized">The quantized pixels. Can be null.</param>
        /// <param name="row">The row.</param>
        /// <returns>The <see cref="IManagedByteBuffer"/></returns>
        private IManagedByteBuffer EncodePixelRow<TPixel>(ReadOnlySpan<TPixel> rowSpan, IQuantizedFrame<TPixel> quantized, int row)
            where TPixel : struct, IPixel<TPixel>
        {
            this.CollectPixelBytes(rowSpan, quantized, row);
            return this.FilterPixelBytes();
        }

        /// <summary>
        /// Encodes the indexed pixel data (with palette) for Adam7 interlaced mode.
        /// </summary>
        /// <param name="rowSpan">The row span.</param>
        private IManagedByteBuffer EncodeAdam7IndexedPixelRow(ReadOnlySpan<byte> rowSpan)
        {
            // CollectPixelBytes
            if (this.bitDepth < 8)
            {
                PngEncoderHelpers.ScaleDownFrom8BitArray(rowSpan, this.currentScanline.GetSpan(), this.bitDepth);
            }
            else
            {
                rowSpan.CopyTo(this.currentScanline.GetSpan());
            }

            return this.FilterPixelBytes();
        }

        /// <summary>
        /// Applies all PNG filters to the given scanline and returns the filtered scanline that is deemed
        /// to be most compressible, using lowest total variation as proxy for compressibility.
        /// </summary>
        /// <returns>The <see cref="T:byte[]"/></returns>
        private IManagedByteBuffer GetOptimalFilteredScanline()
        {
            // Palette images don't compress well with adaptive filtering.
            if (this.options.ColorType == PngColorType.Palette || this.bitDepth < 8)
            {
                NoneFilter.Encode(this.currentScanline.GetSpan(), this.filterBuffer.GetSpan());
                return this.filterBuffer;
            }

            this.AllocateExtBuffers();
            Span<byte> scanSpan = this.currentScanline.GetSpan();
            Span<byte> prevSpan = this.previousScanline.GetSpan();

            // This order, while different to the enumerated order is more likely to produce a smaller sum
            // early on which shaves a couple of milliseconds off the processing time.
            UpFilter.Encode(scanSpan, prevSpan, this.filterBuffer.GetSpan(), out int currentSum);

            // TODO: PERF.. We should be breaking out of the encoding for each line as soon as we hit the sum.
            // That way the above comment would actually be true. It used to be anyway...
            // If we could use SIMD for none branching filters we could really speed it up.
            int lowestSum = currentSum;
            IManagedByteBuffer actualResult = this.filterBuffer;

            PaethFilter.Encode(scanSpan, prevSpan, this.paethFilter.GetSpan(), this.bytesPerPixel, out currentSum);

            if (currentSum < lowestSum)
            {
                lowestSum = currentSum;
                actualResult = this.paethFilter;
            }

            SubFilter.Encode(scanSpan, this.subFilter.GetSpan(), this.bytesPerPixel, out currentSum);

            if (currentSum < lowestSum)
            {
                lowestSum = currentSum;
                actualResult = this.subFilter;
            }

            AverageFilter.Encode(scanSpan, prevSpan, this.averageFilter.GetSpan(), this.bytesPerPixel, out currentSum);

            if (currentSum < lowestSum)
            {
                actualResult = this.averageFilter;
            }

            return actualResult;
        }

        /// <summary>
        /// Writes the header chunk to the stream.
        /// </summary>
        /// <param name="stream">The <see cref="Stream"/> containing image data.</param>
        private void WriteHeaderChunk(Stream stream)
        {
            var header = new PngHeader(
                width: this.width,
                height: this.height,
                bitDepth: this.bitDepth,
                colorType: this.options.ColorType.Value,
                compressionMethod: 0, // None
                filterMethod: 0,
                interlaceMethod: this.options.InterlaceMethod.Value);

            header.WriteTo(this.chunkDataBuffer);

            this.WriteChunk(stream, PngChunkType.Header, this.chunkDataBuffer, 0, PngHeader.Size);
        }

        /// <summary>
        /// Writes the palette chunk to the stream.
        /// </summary>
        /// <typeparam name="TPixel">The pixel format.</typeparam>
        /// <param name="stream">The <see cref="Stream"/> containing image data.</param>
        /// <param name="quantized">The quantized frame.</param>
        private void WritePaletteChunk<TPixel>(Stream stream, IQuantizedFrame<TPixel> quantized)
            where TPixel : struct, IPixel<TPixel>
        {
            if (quantized == null)
            {
                return;
            }

            // Grab the palette and write it to the stream.
            ReadOnlySpan<TPixel> palette = quantized.Palette.Span;
            int paletteLength = Math.Min(palette.Length, 256);
            int colorTableLength = paletteLength * 3;
            bool anyAlpha = false;

            using (IManagedByteBuffer colorTable = this.memoryAllocator.AllocateManagedByteBuffer(colorTableLength))
            using (IManagedByteBuffer alphaTable = this.memoryAllocator.AllocateManagedByteBuffer(paletteLength))
            {
                ref byte colorTableRef = ref MemoryMarshal.GetReference(colorTable.GetSpan());
                ref byte alphaTableRef = ref MemoryMarshal.GetReference(alphaTable.GetSpan());
                ReadOnlySpan<byte> quantizedSpan = quantized.GetPixelSpan();

                Rgba32 rgba = default;

                for (int i = 0; i < paletteLength; i++)
                {
                    if (quantizedSpan.IndexOf((byte)i) > -1)
                    {
                        int offset = i * 3;
                        palette[i].ToRgba32(ref rgba);

                        byte alpha = rgba.A;

                        Unsafe.Add(ref colorTableRef, offset) = rgba.R;
                        Unsafe.Add(ref colorTableRef, offset + 1) = rgba.G;
                        Unsafe.Add(ref colorTableRef, offset + 2) = rgba.B;

                        if (alpha > this.options.Threshold)
                        {
                            alpha = byte.MaxValue;
                        }

                        anyAlpha = anyAlpha || alpha < byte.MaxValue;
                        Unsafe.Add(ref alphaTableRef, i) = alpha;
                    }
                }

                this.WriteChunk(stream, PngChunkType.Palette, colorTable.Array, 0, colorTableLength);

                // Write the transparency data
                if (anyAlpha)
                {
                    this.WriteChunk(stream, PngChunkType.Transparency, alphaTable.Array, 0, paletteLength);
                }
            }
        }

        /// <summary>
        /// Writes the physical dimension information to the stream.
        /// </summary>
        /// <param name="stream">The <see cref="Stream"/> containing image data.</param>
        /// <param name="meta">The image metadata.</param>
        private void WritePhysicalChunk(Stream stream, ImageMetadata meta)
        {
            PhysicalChunkData.FromMetadata(meta).WriteTo(this.chunkDataBuffer);

            this.WriteChunk(stream, PngChunkType.Physical, this.chunkDataBuffer, 0, PhysicalChunkData.Size);
        }

        /// <summary>
        /// Writes the eXIf chunk to the stream, if any EXIF Profile values are present in the metadata.
        /// </summary>
        /// <param name="stream">The <see cref="Stream"/> containing image data.</param>
        /// <param name="meta">The image metadata.</param>
        private void WriteExifChunk(Stream stream, ImageMetadata meta)
        {
            if (meta.ExifProfile?.Values.Count > 0)
            {
                meta.SyncProfiles();
                this.WriteChunk(stream, PngChunkType.Exif, meta.ExifProfile.ToByteArray());
            }
        }

        /// <summary>
        /// Writes a text chunk to the stream. Can be either a tTXt, iTXt or zTXt chunk,
        /// depending whether the text contains any latin characters or should be compressed.
        /// </summary>
        /// <param name="stream">The <see cref="Stream"/> containing image data.</param>
        /// <param name="meta">The image metadata.</param>
        private void WriteTextChunks(Stream stream, PngMetadata meta)
        {
            const int MaxLatinCode = 255;
            foreach (PngTextData textData in meta.TextData)
            {
                bool hasUnicodeCharacters = textData.Value.Any(c => c > MaxLatinCode);
                if (hasUnicodeCharacters || (!string.IsNullOrWhiteSpace(textData.LanguageTag) || !string.IsNullOrWhiteSpace(textData.TranslatedKeyword)))
                {
                    // Write iTXt chunk.
                    byte[] keywordBytes = PngConstants.Encoding.GetBytes(textData.Keyword);
                    byte[] textBytes = textData.Value.Length > this.compressTextThreshold
                        ? this.GetCompressedTextBytes(PngConstants.TranslatedEncoding.GetBytes(textData.Value))
                        : PngConstants.TranslatedEncoding.GetBytes(textData.Value);

                    byte[] translatedKeyword = PngConstants.TranslatedEncoding.GetBytes(textData.TranslatedKeyword);
                    byte[] languageTag = PngConstants.LanguageEncoding.GetBytes(textData.LanguageTag);

                    Span<byte> outputBytes = new byte[keywordBytes.Length + textBytes.Length + translatedKeyword.Length + languageTag.Length + 5];
                    keywordBytes.CopyTo(outputBytes);
                    if (textData.Value.Length > this.compressTextThreshold)
                    {
                        // Indicate that the text is compressed.
                        outputBytes[keywordBytes.Length + 1] = 1;
                    }

                    int keywordStart = keywordBytes.Length + 3;
                    languageTag.CopyTo(outputBytes.Slice(keywordStart));
                    int translatedKeywordStart = keywordStart + languageTag.Length + 1;
                    translatedKeyword.CopyTo(outputBytes.Slice(translatedKeywordStart));
                    textBytes.CopyTo(outputBytes.Slice(translatedKeywordStart + translatedKeyword.Length + 1));
                    this.WriteChunk(stream, PngChunkType.InternationalText, outputBytes.ToArray());
                }
                else
                {
                    if (textData.Value.Length > this.compressTextThreshold)
                    {
                        // Write zTXt chunk.
                        byte[] compressedData = this.GetCompressedTextBytes(PngConstants.Encoding.GetBytes(textData.Value));
                        Span<byte> outputBytes = new byte[textData.Keyword.Length + compressedData.Length + 2];
                        PngConstants.Encoding.GetBytes(textData.Keyword).CopyTo(outputBytes);
                        compressedData.CopyTo(outputBytes.Slice(textData.Keyword.Length + 2));
                        this.WriteChunk(stream, PngChunkType.CompressedText, outputBytes.ToArray());
                    }
                    else
                    {
                        // Write tEXt chunk.
                        Span<byte> outputBytes = new byte[textData.Keyword.Length + textData.Value.Length + 1];
                        PngConstants.Encoding.GetBytes(textData.Keyword).CopyTo(outputBytes);
                        PngConstants.Encoding.GetBytes(textData.Value).CopyTo(outputBytes.Slice(textData.Keyword.Length + 1));
                        this.WriteChunk(stream, PngChunkType.Text, outputBytes.ToArray());
                    }
                }
            }
        }

        /// <summary>
        /// Compresses a given text using Zlib compression.
        /// </summary>
        /// <param name="textBytes">The text bytes to compress.</param>
        /// <returns>The compressed text byte array.</returns>
        private byte[] GetCompressedTextBytes(byte[] textBytes)
        {
            using (var memoryStream = new MemoryStream())
            {
                using (var deflateStream = new ZlibDeflateStream(memoryStream, this.compressionLevel))
                {
                    deflateStream.Write(textBytes);
                }

                return memoryStream.ToArray();
            }
        }

        /// <summary>
        /// Writes the gamma information to the stream.
        /// </summary>
        /// <param name="stream">The <see cref="Stream"/> containing image data.</param>
        private void WriteGammaChunk(Stream stream)
        {
            if (this.options.Gamma > 0)
            {
                // 4-byte unsigned integer of gamma * 100,000.
                uint gammaValue = (uint)(this.options.Gamma * 100_000F);

                BinaryPrimitives.WriteUInt32BigEndian(this.chunkDataBuffer.AsSpan(0, 4), gammaValue);

                this.WriteChunk(stream, PngChunkType.Gamma, this.chunkDataBuffer, 0, 4);
            }
        }

        /// <summary>
        /// Writes the transparency chunk to the stream
        /// </summary>
        /// <param name="stream">The <see cref="Stream"/> containing image data.</param>
        /// <param name="pngMetadata">The image metadata.</param>
        private void WriteTransparencyChunk(Stream stream, PngMetadata pngMetadata)
        {
            if (!pngMetadata.HasTrans)
            {
                return;
            }

            Span<byte> alpha = this.chunkDataBuffer.AsSpan();
            if (pngMetadata.ColorType == PngColorType.Rgb)
            {
                if (pngMetadata.TransparentRgb48.HasValue && this.use16Bit)
                {
                    Rgb48 rgb = pngMetadata.TransparentRgb48.Value;
                    BinaryPrimitives.WriteUInt16LittleEndian(alpha, rgb.R);
                    BinaryPrimitives.WriteUInt16LittleEndian(alpha.Slice(2, 2), rgb.G);
                    BinaryPrimitives.WriteUInt16LittleEndian(alpha.Slice(4, 2), rgb.B);

                    this.WriteChunk(stream, PngChunkType.Transparency, this.chunkDataBuffer, 0, 6);
                }
                else if (pngMetadata.TransparentRgb24.HasValue)
                {
                    alpha.Clear();
                    Rgb24 rgb = pngMetadata.TransparentRgb24.Value;
                    alpha[1] = rgb.R;
                    alpha[3] = rgb.G;
                    alpha[5] = rgb.B;
                    this.WriteChunk(stream, PngChunkType.Transparency, this.chunkDataBuffer, 0, 6);
                }
            }
            else if (pngMetadata.ColorType == PngColorType.Grayscale)
            {
                if (pngMetadata.TransparentGray16.HasValue && this.use16Bit)
                {
                    BinaryPrimitives.WriteUInt16LittleEndian(alpha, pngMetadata.TransparentGray16.Value.PackedValue);
                    this.WriteChunk(stream, PngChunkType.Transparency, this.chunkDataBuffer, 0, 2);
                }
                else if (pngMetadata.TransparentGray8.HasValue)
                {
                    alpha.Clear();
                    alpha[1] = pngMetadata.TransparentGray8.Value.PackedValue;
                    this.WriteChunk(stream, PngChunkType.Transparency, this.chunkDataBuffer, 0, 2);
                }
            }
        }

        /// <summary>
        /// Writes the pixel information to the stream.
        /// </summary>
        /// <typeparam name="TPixel">The pixel format.</typeparam>
        /// <param name="pixels">The image.</param>
        /// <param name="quantized">The quantized pixel data. Can be null.</param>
        /// <param name="stream">The stream.</param>
        private void WriteDataChunks<TPixel>(ImageFrame<TPixel> pixels, IQuantizedFrame<TPixel> quantized, Stream stream)
            where TPixel : struct, IPixel<TPixel>
        {
            byte[] buffer;
            int bufferLength;

            using (var memoryStream = new MemoryStream())
            {
                using (var deflateStream = new ZlibDeflateStream(memoryStream, this.options.CompressionLevel))
                {
                    if (this.options.InterlaceMethod == PngInterlaceMode.Adam7)
                    {
                        if (quantized != null)
                        {
                            this.EncodeAdam7IndexedPixels(quantized, deflateStream);
                        }
                        else
                        {
                            this.EncodeAdam7Pixels(pixels, deflateStream);
                        }
                    }
                    else
                    {
                        this.EncodePixels(pixels, quantized, deflateStream);
                    }
                }

                buffer = memoryStream.ToArray();
                bufferLength = buffer.Length;
            }

            // Store the chunks in repeated 64k blocks.
            // This reduces the memory load for decoding the image for many decoders.
            int numChunks = bufferLength / MaxBlockSize;

            if (bufferLength % MaxBlockSize != 0)
            {
                numChunks++;
            }

            for (int i = 0; i < numChunks; i++)
            {
                int length = bufferLength - (i * MaxBlockSize);

                if (length > MaxBlockSize)
                {
                    length = MaxBlockSize;
                }

                this.WriteChunk(stream, PngChunkType.Data, buffer, i * MaxBlockSize, length);
            }
        }

        /// <summary>
        /// Allocates the buffers for each scanline.
        /// </summary>
        /// <param name="bytesPerScanline">The bytes per scanline.</param>
        /// <param name="resultLength">Length of the result.</param>
        private void AllocateBuffers(int bytesPerScanline, int resultLength)
        {
            this.previousScanline = this.memoryAllocator.AllocateManagedByteBuffer(bytesPerScanline, AllocationOptions.Clean);
            this.currentScanline = this.memoryAllocator.AllocateManagedByteBuffer(bytesPerScanline, AllocationOptions.Clean);

            switch (this.options.FilterMethod)
            {
                case PngFilterMethod.None:
                case PngFilterMethod.Sub:
                case PngFilterMethod.Up:
                case PngFilterMethod.Average:
                case PngFilterMethod.Paeth:
                case PngFilterMethod.Adaptive:
                    this.filterBuffer = this.memoryAllocator.AllocateManagedByteBuffer(resultLength, AllocationOptions.Clean);
                    break;
            }

            this.subFilter = null;
            this.averageFilter = null;
            this.paethFilter = null;
        }

        /// <summary>
        /// Allocates the ext buffers for adaptive filter.
        /// </summary>
        private void AllocateExtBuffers()
        {
            if (this.subFilter == null)
            {
                int resultLength = this.filterBuffer.Length();

                this.subFilter = this.memoryAllocator.AllocateManagedByteBuffer(resultLength, AllocationOptions.Clean);
                this.averageFilter = this.memoryAllocator.AllocateManagedByteBuffer(resultLength, AllocationOptions.Clean);
                this.paethFilter = this.memoryAllocator.AllocateManagedByteBuffer(resultLength, AllocationOptions.Clean);
            }
        }

        /// <summary>
        /// Encodes the pixels.
        /// </summary>
        /// <typeparam name="TPixel">The type of the pixel.</typeparam>
        /// <param name="pixels">The pixels.</param>
        /// <param name="quantized">The quantized pixels span.</param>
        /// <param name="deflateStream">The deflate stream.</param>
        private void EncodePixels<TPixel>(ImageFrame<TPixel> pixels, IQuantizedFrame<TPixel> quantized, ZlibDeflateStream deflateStream)
        where TPixel : struct, IPixel<TPixel>
        {
            int bytesPerScanline = this.CalculateScanlineLength(this.width);
            int resultLength = bytesPerScanline + 1;
            this.AllocateBuffers(bytesPerScanline, resultLength);

            for (int y = 0; y < this.height; y++)
            {
                IManagedByteBuffer r = this.EncodePixelRow((ReadOnlySpan<TPixel>)pixels.GetPixelRowSpan(y), quantized, y);
                deflateStream.Write(r.Array, 0, resultLength);

                IManagedByteBuffer temp = this.currentScanline;
                this.currentScanline = this.previousScanline;
                this.previousScanline = temp;
            }
        }

        /// <summary>
        /// Interlaced encoding the pixels.
        /// </summary>
        /// <typeparam name="TPixel">The type of the pixel.</typeparam>
        /// <param name="pixels">The pixels.</param>
        /// <param name="deflateStream">The deflate stream.</param>
        private void EncodeAdam7Pixels<TPixel>(ImageFrame<TPixel> pixels, ZlibDeflateStream deflateStream)
            where TPixel : struct, IPixel<TPixel>
        {
            int width = pixels.Width;
            int height = pixels.Height;
            for (int pass = 0; pass < 7; pass++)
            {
                int startRow = Adam7.FirstRow[pass];
                int startCol = Adam7.FirstColumn[pass];
                ////int blockHeight = Adam7.ComputeBlockHeight(height, pass);
                int blockWidth = Adam7.ComputeBlockWidth(width, pass);

                int bytesPerScanline = this.bytesPerPixel <= 1
                    ? ((blockWidth * this.bitDepth) + 7) / 8
                    : blockWidth * this.bytesPerPixel;

                int resultLength = bytesPerScanline + 1;

                this.AllocateBuffers(bytesPerScanline, resultLength);

                using (IMemoryOwner<TPixel> passData = this.memoryAllocator.Allocate<TPixel>(blockWidth))
                {
                    Span<TPixel> destSpan = passData.Memory.Span;
                    for (int row = startRow;
                        row < height;
                        row += Adam7.RowIncrement[pass])
                    {
                        // collect data
                        Span<TPixel> srcRow = pixels.GetPixelRowSpan(row);
                        for (int col = startCol, i = 0;
                            col < width;
                            col += Adam7.ColumnIncrement[pass])
                        {
                            destSpan[i++] = srcRow[col];
                        }

                        // encode data
                        // note: quantized parameter not used
                        // note: row parameter not used
                        IManagedByteBuffer r = this.EncodePixelRow((ReadOnlySpan<TPixel>)destSpan, null, -1);
                        deflateStream.Write(r.Array, 0, resultLength);

                        IManagedByteBuffer temp = this.currentScanline;
                        this.currentScanline = this.previousScanline;
                        this.previousScanline = temp;
                    }
                }
            }
        }

        /// <summary>
        /// Interlaced encoding the quantized (indexed, with palette) pixels.
        /// </summary>
        /// <typeparam name="TPixel">The type of the pixel.</typeparam>
        /// <param name="quantized">The quantized.</param>
        /// <param name="deflateStream">The deflate stream.</param>
        private void EncodeAdam7IndexedPixels<TPixel>(IQuantizedFrame<TPixel> quantized, ZlibDeflateStream deflateStream)
            where TPixel : struct, IPixel<TPixel>
        {
            int width = quantized.Width;
            int height = quantized.Height;
            for (int pass = 0; pass < 7; pass++)
            {
                int startRow = Adam7.FirstRow[pass];
                int startCol = Adam7.FirstColumn[pass];
                ////int blockHeight = Adam7.ComputeBlockHeight(height, pass);
                int blockWidth = Adam7.ComputeBlockWidth(width, pass);

                int bytesPerScanline = this.bytesPerPixel <= 1
                    ? ((blockWidth * this.bitDepth) + 7) / 8
                    : blockWidth * this.bytesPerPixel;

                int resultLength = bytesPerScanline + 1;

                this.AllocateBuffers(bytesPerScanline, resultLength);

                using (IMemoryOwner<byte> passData = this.memoryAllocator.Allocate<byte>(blockWidth))
                {
                    Span<byte> destSpan = passData.Memory.Span;
                    for (int row = startRow;
                        row < height;
                        row += Adam7.RowIncrement[pass])
                    {
                        // collect data
                        ReadOnlySpan<byte> srcRow = quantized.GetRowSpan(row);
                        for (int col = startCol, i = 0;
                            col < width;
                            col += Adam7.ColumnIncrement[pass])
                        {
                            destSpan[i++] = srcRow[col];
                        }

                        // encode data
                        IManagedByteBuffer r = this.EncodeAdam7IndexedPixelRow((ReadOnlySpan<byte>)destSpan);
                        deflateStream.Write(r.Array, 0, resultLength);
                    }
                }
            }
        }

        /// <summary>
        /// Writes the chunk end to the stream.
        /// </summary>
        /// <param name="stream">The <see cref="Stream"/> containing image data.</param>
        private void WriteEndChunk(Stream stream) => this.WriteChunk(stream, PngChunkType.End, null);

        /// <summary>
        /// Writes a chunk to the stream.
        /// </summary>
        /// <param name="stream">The <see cref="Stream"/> to write to.</param>
        /// <param name="type">The type of chunk to write.</param>
        /// <param name="data">The <see cref="T:byte[]"/> containing data.</param>
        private void WriteChunk(Stream stream, PngChunkType type, byte[] data) => this.WriteChunk(stream, type, data, 0, data?.Length ?? 0);

        /// <summary>
        /// Writes a chunk of a specified length to the stream at the given offset.
        /// </summary>
        /// <param name="stream">The <see cref="Stream"/> to write to.</param>
        /// <param name="type">The type of chunk to write.</param>
        /// <param name="data">The <see cref="T:byte[]"/> containing data.</param>
        /// <param name="offset">The position to offset the data at.</param>
        /// <param name="length">The of the data to write.</param>
        private void WriteChunk(Stream stream, PngChunkType type, byte[] data, int offset, int length)
        {
            BinaryPrimitives.WriteInt32BigEndian(this.buffer, length);
            BinaryPrimitives.WriteUInt32BigEndian(this.buffer.AsSpan(4, 4), (uint)type);

            stream.Write(this.buffer, 0, 8);

            this.crc.Reset();

            this.crc.Update(this.buffer.AsSpan(4, 4)); // Write the type buffer

            if (data != null && length > 0)
            {
                stream.Write(data, offset, length);

                this.crc.Update(data.AsSpan(offset, length));
            }

            BinaryPrimitives.WriteUInt32BigEndian(this.buffer, (uint)this.crc.Value);

            stream.Write(this.buffer, 0, 4); // write the crc
        }

        /// <summary>
        /// Calculates the scanline length.
        /// </summary>
        /// <param name="width">The width of the row.</param>
        /// <returns>
        /// The <see cref="int"/> representing the length.
        /// </returns>
        private int CalculateScanlineLength(int width)
        {
            int mod = this.bitDepth == 16 ? 16 : 8;
            int scanlineLength = width * this.bitDepth * this.bytesPerPixel;

            int amount = scanlineLength % mod;
            if (amount != 0)
            {
                scanlineLength += mod - amount;
            }

            return scanlineLength / mod;
        }
    }
}<|MERGE_RESOLUTION|>--- conflicted
+++ resolved
@@ -8,7 +8,6 @@
 using System.Linq;
 using System.Runtime.CompilerServices;
 using System.Runtime.InteropServices;
-using System.Text;
 
 using SixLabors.ImageSharp.Advanced;
 using SixLabors.ImageSharp.Formats.Png.Chunks;
@@ -63,40 +62,9 @@
         private readonly PngEncoderOptions options;
 
         /// <summary>
-<<<<<<< HEAD
-        /// The bit depth
+        /// The bit depth.
         /// </summary>
         private byte bitDepth;
-=======
-        /// Gets or sets the CompressionLevel value.
-        /// </summary>
-        private readonly int compressionLevel;
-
-        /// <summary>
-        /// The threshold of characters in text metadata, when compression should be used.
-        /// </summary>
-        private readonly int compressTextThreshold;
-
-        /// <summary>
-        /// Gets or sets the alpha threshold value
-        /// </summary>
-        private readonly byte threshold;
-
-        /// <summary>
-        /// The quantizer for reducing the color count.
-        /// </summary>
-        private IQuantizer quantizer;
-
-        /// <summary>
-        /// Gets or sets a value indicating whether to write the gamma chunk.
-        /// </summary>
-        private bool writeGamma;
-
-        /// <summary>
-        /// The png bit depth.
-        /// </summary>
-        private PngBitDepth? pngBitDepth;
->>>>>>> ff7d8760
 
         /// <summary>
         /// Gets or sets a value indicating whether to use 16 bit encoding for supported color types.
@@ -157,23 +125,8 @@
         public PngEncoderCore(MemoryAllocator memoryAllocator, Configuration configuration, PngEncoderOptions options)
         {
             this.memoryAllocator = memoryAllocator;
-<<<<<<< HEAD
             this.configuration = configuration;
             this.options = options;
-=======
-            this.pngBitDepth = options.BitDepth;
-            this.pngColorType = options.ColorType;
-
-            // Specification recommends default filter method None for paletted images and Paeth for others.
-            this.pngFilterMethod = options.FilterMethod ?? (options.ColorType == PngColorType.Palette
-                ? PngFilterMethod.None
-                : PngFilterMethod.Paeth);
-            this.compressionLevel = options.CompressionLevel;
-            this.gamma = options.Gamma;
-            this.quantizer = options.Quantizer;
-            this.threshold = options.Threshold;
-            this.compressTextThreshold = options.CompressTextThreshold;
->>>>>>> ff7d8760
         }
 
         /// <summary>
@@ -199,83 +152,9 @@
 
             stream.Write(PngConstants.HeaderBytes, 0, PngConstants.HeaderBytes.Length);
 
-<<<<<<< HEAD
             this.WriteHeaderChunk(stream);
             this.WritePaletteChunk(stream, quantized);
             this.WriteTransparencyChunk(stream, pngMetadata);
-=======
-            IQuantizedFrame<TPixel> quantized = null;
-            if (this.pngColorType == PngColorType.Palette)
-            {
-                byte bits = (byte)this.pngBitDepth;
-                if (Array.IndexOf(ColorTypes[this.pngColorType.Value], bits) == -1)
-                {
-                    throw new NotSupportedException("Bit depth is not supported or not valid.");
-                }
-
-                // Use the metadata to determine what quantization depth to use if no quantizer has been set.
-                if (this.quantizer is null)
-                {
-                    this.quantizer = new WuQuantizer(ImageMaths.GetColorCountForBitDepth(bits));
-                }
-
-                // Create quantized frame returning the palette and set the bit depth.
-                using (IFrameQuantizer<TPixel> frameQuantizer = this.quantizer.CreateFrameQuantizer<TPixel>(image.GetConfiguration()))
-                {
-                    quantized = frameQuantizer.QuantizeFrame(image.Frames.RootFrame);
-                }
-
-                byte quantizedBits = (byte)ImageMaths.GetBitsNeededForColorDepth(quantized.Palette.Length).Clamp(1, 8);
-                bits = Math.Max(bits, quantizedBits);
-
-                // Png only supports in four pixel depths: 1, 2, 4, and 8 bits when using the PLTE chunk
-                // We check again for the bit depth as the bit depth of the color palette from a given quantizer might not
-                // be within the acceptable range.
-                if (bits == 3)
-                {
-                    bits = 4;
-                }
-                else if (bits >= 5 && bits <= 7)
-                {
-                    bits = 8;
-                }
-
-                this.bitDepth = bits;
-            }
-            else
-            {
-                this.bitDepth = (byte)this.pngBitDepth;
-                if (Array.IndexOf(ColorTypes[this.pngColorType.Value], this.bitDepth) == -1)
-                {
-                    throw new NotSupportedException("Bit depth is not supported or not valid.");
-                }
-            }
-
-            this.bytesPerPixel = this.CalculateBytesPerPixel();
-
-            var header = new PngHeader(
-                width: image.Width,
-                height: image.Height,
-                bitDepth: this.bitDepth,
-                colorType: this.pngColorType.Value,
-                compressionMethod: 0, // None
-                filterMethod: 0,
-                interlaceMethod: 0); // TODO: Can't write interlaced yet.
-
-            this.WriteHeaderChunk(stream, header);
-
-            // Collect the indexed pixel data
-            if (quantized != null)
-            {
-                this.WritePaletteChunk(stream, quantized);
-            }
-
-            if (pngMetadata.HasTransparency)
-            {
-                this.WriteTransparencyChunk(stream, pngMetadata);
-            }
-
->>>>>>> ff7d8760
             this.WritePhysicalChunk(stream, metadata);
             this.WriteGammaChunk(stream);
             this.WriteExifChunk(stream, metadata);
@@ -295,6 +174,14 @@
             this.subFilter?.Dispose();
             this.averageFilter?.Dispose();
             this.paethFilter?.Dispose();
+            this.filterBuffer?.Dispose();
+
+            this.previousScanline = null;
+            this.currentScanline = null;
+            this.subFilter = null;
+            this.averageFilter = null;
+            this.paethFilter = null;
+            this.filterBuffer = null;
         }
 
         /// <summary>Collects a row of grayscale pixels.</summary>
@@ -415,11 +302,7 @@
                         this.configuration,
                         rowSpan,
                         rawScanlineSpan,
-<<<<<<< HEAD
                         rowSpan.Length);
-=======
-                        this.width);
->>>>>>> ff7d8760
                     break;
                 }
 
@@ -430,11 +313,7 @@
                         this.configuration,
                         rowSpan,
                         rawScanlineSpan,
-<<<<<<< HEAD
                         rowSpan.Length);
-=======
-                        this.width);
->>>>>>> ff7d8760
                     break;
                 }
 
@@ -553,8 +432,10 @@
             }
         }
 
-        /// <summary>Encodes the pixel data line by line.
-        /// Each scanline is encoded in the most optimal manner to improve compression.</summary>
+        /// <summary>
+        /// Encodes the pixel data line by line.
+        /// Each scanline is encoded in the most optimal manner to improve compression.
+        /// </summary>
         /// <typeparam name="TPixel">The pixel format.</typeparam>
         /// <param name="rowSpan">The row span.</param>
         /// <param name="quantized">The quantized pixels. Can be null.</param>
@@ -764,7 +645,7 @@
                 {
                     // Write iTXt chunk.
                     byte[] keywordBytes = PngConstants.Encoding.GetBytes(textData.Keyword);
-                    byte[] textBytes = textData.Value.Length > this.compressTextThreshold
+                    byte[] textBytes = textData.Value.Length > this.options.TextCompressionThreshold
                         ? this.GetCompressedTextBytes(PngConstants.TranslatedEncoding.GetBytes(textData.Value))
                         : PngConstants.TranslatedEncoding.GetBytes(textData.Value);
 
@@ -773,7 +654,7 @@
 
                     Span<byte> outputBytes = new byte[keywordBytes.Length + textBytes.Length + translatedKeyword.Length + languageTag.Length + 5];
                     keywordBytes.CopyTo(outputBytes);
-                    if (textData.Value.Length > this.compressTextThreshold)
+                    if (textData.Value.Length > this.options.TextCompressionThreshold)
                     {
                         // Indicate that the text is compressed.
                         outputBytes[keywordBytes.Length + 1] = 1;
@@ -788,7 +669,7 @@
                 }
                 else
                 {
-                    if (textData.Value.Length > this.compressTextThreshold)
+                    if (textData.Value.Length > this.options.TextCompressionThreshold)
                     {
                         // Write zTXt chunk.
                         byte[] compressedData = this.GetCompressedTextBytes(PngConstants.Encoding.GetBytes(textData.Value));
@@ -818,7 +699,7 @@
         {
             using (var memoryStream = new MemoryStream())
             {
-                using (var deflateStream = new ZlibDeflateStream(memoryStream, this.compressionLevel))
+                using (var deflateStream = new ZlibDeflateStream(memoryStream, this.options.CompressionLevel))
                 {
                     deflateStream.Write(textBytes);
                 }
@@ -845,13 +726,13 @@
         }
 
         /// <summary>
-        /// Writes the transparency chunk to the stream
+        /// Writes the transparency chunk to the stream.
         /// </summary>
         /// <param name="stream">The <see cref="Stream"/> containing image data.</param>
         /// <param name="pngMetadata">The image metadata.</param>
         private void WriteTransparencyChunk(Stream stream, PngMetadata pngMetadata)
         {
-            if (!pngMetadata.HasTrans)
+            if (!pngMetadata.HasTransparency)
             {
                 return;
             }
@@ -961,24 +842,20 @@
         /// <param name="resultLength">Length of the result.</param>
         private void AllocateBuffers(int bytesPerScanline, int resultLength)
         {
-            this.previousScanline = this.memoryAllocator.AllocateManagedByteBuffer(bytesPerScanline, AllocationOptions.Clean);
-            this.currentScanline = this.memoryAllocator.AllocateManagedByteBuffer(bytesPerScanline, AllocationOptions.Clean);
-
-            switch (this.options.FilterMethod)
-            {
-                case PngFilterMethod.None:
-                case PngFilterMethod.Sub:
-                case PngFilterMethod.Up:
-                case PngFilterMethod.Average:
-                case PngFilterMethod.Paeth:
-                case PngFilterMethod.Adaptive:
-                    this.filterBuffer = this.memoryAllocator.AllocateManagedByteBuffer(resultLength, AllocationOptions.Clean);
-                    break;
-            }
-
+            // Clean up from any potential previous runs.
+            this.subFilter?.Dispose();
+            this.averageFilter?.Dispose();
+            this.paethFilter?.Dispose();
             this.subFilter = null;
             this.averageFilter = null;
             this.paethFilter = null;
+
+            this.previousScanline?.Dispose();
+            this.currentScanline?.Dispose();
+            this.filterBuffer?.Dispose();
+            this.previousScanline = this.memoryAllocator.AllocateManagedByteBuffer(bytesPerScanline, AllocationOptions.Clean);
+            this.currentScanline = this.memoryAllocator.AllocateManagedByteBuffer(bytesPerScanline, AllocationOptions.Clean);
+            this.filterBuffer = this.memoryAllocator.AllocateManagedByteBuffer(resultLength, AllocationOptions.Clean);
         }
 
         /// <summary>
@@ -1036,7 +913,6 @@
             {
                 int startRow = Adam7.FirstRow[pass];
                 int startCol = Adam7.FirstColumn[pass];
-                ////int blockHeight = Adam7.ComputeBlockHeight(height, pass);
                 int blockWidth = Adam7.ComputeBlockWidth(width, pass);
 
                 int bytesPerScanline = this.bytesPerPixel <= 1
@@ -1092,7 +968,6 @@
             {
                 int startRow = Adam7.FirstRow[pass];
                 int startCol = Adam7.FirstColumn[pass];
-                ////int blockHeight = Adam7.ComputeBlockHeight(height, pass);
                 int blockWidth = Adam7.ComputeBlockWidth(width, pass);
 
                 int bytesPerScanline = this.bytesPerPixel <= 1
