// Copyright (c) Six Labors and contributors.
// Licensed under the Apache License, Version 2.0.

using SixLabors.ImageSharp.Processing.Processors.Quantization;

namespace SixLabors.ImageSharp.Formats.Png
{
    /// <summary>
    /// The options available for manipulating the encoder pipeline.
    /// </summary>
    internal interface IPngEncoderOptions
    {
        /// <summary>
        /// Gets the number of bits per sample or per palette index (not per pixel).
        /// Not all values are allowed for all <see cref="ColorType"/> values.
        /// </summary>
        PngBitDepth? BitDepth { get; }

        /// <summary>
        /// Gets the color type.
        /// </summary>
        PngColorType? ColorType { get; }

        /// <summary>
        /// Gets the filter method.
        /// </summary>
        PngFilterMethod? FilterMethod { get; }

        /// <summary>
        /// Gets the compression level 1-9.
        /// <remarks>Defaults to 6.</remarks>
        /// </summary>
        int CompressionLevel { get; }

        /// <summary>
<<<<<<< HEAD
=======
        /// Gets the threshold of characters in text metadata, when compression should be used.
        /// </summary>
        int CompressTextThreshold { get; }

        /// <summary>
>>>>>>> ff7d8760
        /// Gets the gamma value, that will be written the image.
        /// </summary>
        /// <value>The gamma value of the image.</value>
        float? Gamma { get; }

        /// <summary>
        /// Gets the quantizer for reducing the color count.
        /// </summary>
        IQuantizer Quantizer { get; }

        /// <summary>
        /// Gets the transparency threshold.
        /// </summary>
        byte Threshold { get; }

        /// <summary>
        /// Gets a value indicating whether this instance should write an Adam7 interlaced image.
        /// </summary>
        PngInterlaceMode? InterlaceMethod { get; }
    }
}<|MERGE_RESOLUTION|>--- conflicted
+++ resolved
@@ -33,14 +33,11 @@
         int CompressionLevel { get; }
 
         /// <summary>
-<<<<<<< HEAD
-=======
         /// Gets the threshold of characters in text metadata, when compression should be used.
         /// </summary>
-        int CompressTextThreshold { get; }
+        int TextCompressionThreshold { get; }
 
         /// <summary>
->>>>>>> ff7d8760
         /// Gets the gamma value, that will be written the image.
         /// </summary>
         /// <value>The gamma value of the image.</value>
