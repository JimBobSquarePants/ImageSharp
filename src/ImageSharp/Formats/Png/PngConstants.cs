--- conflicted
+++ resolved
@@ -17,9 +17,6 @@
         public static readonly Encoding Encoding = Encoding.GetEncoding("ISO-8859-1");
 
         /// <summary>
-<<<<<<< HEAD
-        /// The list of MIME types that equate to a png.
-=======
         /// The character encoding to use when reading and writing language tags within iTXt chunks - (ASCII 7bit).
         /// </summary>
         public static readonly Encoding LanguageEncoding = Encoding.ASCII;
@@ -31,7 +28,6 @@
 
         /// <summary>
         /// The list of mimetypes that equate to a Png.
->>>>>>> ff7d8760
         /// </summary>
         public static readonly IEnumerable<string> MimeTypes = new[] { "image/png" };
 
