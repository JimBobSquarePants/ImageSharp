--- conflicted
+++ resolved
@@ -848,16 +848,10 @@
             where TColor : struct, IPackedPixel<TPacked>
             where TPacked : struct
         {
-<<<<<<< HEAD
-            Block b = new Block();
-            Block cb = new Block();
-            Block cr = new Block();
-            
-=======
             Block b = Block.Create();
             Block cb = Block.Create();
             Block cr = Block.Create();
->>>>>>> fb91fd0b
+            
             // ReSharper disable once InconsistentNaming
             int prevDCY = 0, prevDCCb = 0, prevDCCr = 0;
 
@@ -887,16 +881,10 @@
             where TColor : struct, IPackedPixel<TPacked>
             where TPacked : struct
         {
-<<<<<<< HEAD
-            Block b = new Block();
-            Block[] cb = new Block[4];
-            Block[] cr = new Block[4];
-            
-=======
             Block b = Block.Create();
             Block[] cb = Block.CreateArray(4);
             Block[] cr = Block.CreateArray(4);
->>>>>>> fb91fd0b
+            
             // ReSharper disable once InconsistentNaming
             int prevDCY = 0, prevDCCb = 0, prevDCCr = 0;
             
