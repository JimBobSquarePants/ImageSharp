--- conflicted
+++ resolved
@@ -1,17 +1,9 @@
-<<<<<<< HEAD
-﻿// Copyright (c) Six Labors and contributors.
-=======
 // Copyright (c) Six Labors.
->>>>>>> a122ae28
 // Licensed under the Apache License, Version 2.0.
 
 using System;
 using System.Buffers;
 using System.Numerics;
-<<<<<<< HEAD
-
-=======
->>>>>>> a122ae28
 using SixLabors.ImageSharp.Memory;
 
 namespace SixLabors.ImageSharp.PixelFormats
@@ -20,13 +12,8 @@
     /// Abstract base class for calling pixel composition functions
     /// </summary>
     /// <typeparam name="TPixel">The type of the pixel</typeparam>
-<<<<<<< HEAD
-    internal abstract class PixelBlender<TPixel>
-        where TPixel : struct, IPixel<TPixel>
-=======
     public abstract class PixelBlender<TPixel>
         where TPixel : unmanaged, IPixel<TPixel>
->>>>>>> a122ae28
     {
         /// <summary>
         /// Blend 2 pixels together.
@@ -35,17 +22,6 @@
         /// <param name="source">The source color.</param>
         /// <param name="amount">
         /// A value between 0 and 1 indicating the weight of the second source vector.
-<<<<<<< HEAD
-        /// At amount = 0, "from" is returned, at amount = 1, "to" is returned.
-        /// </param>
-        /// <returns>The final pixel value after composition</returns>
-        public abstract TPixel Blend(TPixel background, TPixel source, float amount);
-
-        /// <summary>
-        /// Blend 2 rows together.
-        /// </summary>
-        /// <param name="destination">destination span</param>
-=======
         /// At amount = 0, "background" is returned, at amount = 1, "source" is returned.
         /// </param>
         /// <returns>The final pixel value after composition.</returns>
@@ -57,36 +33,10 @@
         /// <typeparam name="TPixelSrc">the pixel format of the source span</typeparam>
         /// <param name="configuration"><see cref="Configuration"/> to use internally</param>
         /// <param name="destination">the destination span</param>
->>>>>>> a122ae28
         /// <param name="background">the background span</param>
         /// <param name="source">the source span</param>
         /// <param name="amount">
         /// A value between 0 and 1 indicating the weight of the second source vector.
-<<<<<<< HEAD
-        /// At amount = 0, "from" is returned, at amount = 1, "to" is returned.
-        /// </param>
-        protected abstract void BlendFunction(
-            Span<Vector4> destination,
-            ReadOnlySpan<Vector4> background,
-            ReadOnlySpan<Vector4> source,
-            float amount);
-
-        /// <summary>
-        /// Blend 2 rows together.
-        /// </summary>
-        /// <param name="destination">destination span</param>
-        /// <param name="background">the background span</param>
-        /// <param name="source">the source span</param>
-        /// <param name="amount">
-        /// A span with values between 0 and 1 indicating the weight of the second source vector.
-        /// At amount = 0, "from" is returned, at amount = 1, "to" is returned.
-        /// </param>
-        protected abstract void BlendFunction(
-            Span<Vector4> destination,
-            ReadOnlySpan<Vector4> background,
-            ReadOnlySpan<Vector4> source,
-            ReadOnlySpan<float> amount);
-=======
         /// At amount = 0, "background" is returned, at amount = 1, "source" is returned.
         /// </param>
         public void Blend<TPixelSrc>(
@@ -119,7 +69,6 @@
                 PixelOperations<TPixel>.Instance.FromVector4Destructive(configuration, sourceVectors, destination, PixelConversionModifiers.Scale);
             }
         }
->>>>>>> a122ae28
 
         /// <summary>
         /// Blends 2 rows together
@@ -130,11 +79,7 @@
         /// <param name="source">the source span</param>
         /// <param name="amount">
         /// A span with values between 0 and 1 indicating the weight of the second source vector.
-<<<<<<< HEAD
-        /// At amount = 0, "from" is returned, at amount = 1, "to" is returned.
-=======
         /// At amount = 0, "background" is returned, at amount = 1, "source" is returned.
->>>>>>> a122ae28
         /// </param>
         public void Blend(
             Configuration configuration,
@@ -142,13 +87,7 @@
             ReadOnlySpan<TPixel> background,
             ReadOnlySpan<TPixel> source,
             ReadOnlySpan<float> amount)
-<<<<<<< HEAD
-        {
-            this.Blend<TPixel>(configuration, destination, background, source, amount);
-        }
-=======
             => this.Blend<TPixel>(configuration, destination, background, source, amount);
->>>>>>> a122ae28
 
         /// <summary>
         /// Blends 2 rows together
@@ -160,11 +99,7 @@
         /// <param name="source">the source span</param>
         /// <param name="amount">
         /// A span with values between 0 and 1 indicating the weight of the second source vector.
-<<<<<<< HEAD
-        /// At amount = 0, "from" is returned, at amount = 1, "to" is returned.
-=======
         /// At amount = 0, "background" is returned, at amount = 1, "source" is returned.
->>>>>>> a122ae28
         /// </param>
         public void Blend<TPixelSrc>(
             Configuration configuration,
@@ -172,11 +107,7 @@
             ReadOnlySpan<TPixel> background,
             ReadOnlySpan<TPixelSrc> source,
             ReadOnlySpan<float> amount)
-<<<<<<< HEAD
-            where TPixelSrc : struct, IPixel<TPixelSrc>
-=======
             where TPixelSrc : unmanaged, IPixel<TPixelSrc>
->>>>>>> a122ae28
         {
             Guard.MustBeGreaterThanOrEqualTo(background.Length, destination.Length, nameof(background.Length));
             Guard.MustBeGreaterThanOrEqualTo(source.Length, destination.Length, nameof(source.Length));
@@ -189,23 +120,6 @@
                 Span<Vector4> backgroundSpan = buffer.Slice(destination.Length, destination.Length);
                 Span<Vector4> sourceSpan = buffer.Slice(destination.Length * 2, destination.Length);
 
-<<<<<<< HEAD
-                PixelOperations<TPixel>.Instance.ToScaledVector4(
-                    configuration,
-                    background.Slice(0, background.Length),
-                    backgroundSpan);
-                PixelOperations<TPixelSrc>.Instance.ToScaledVector4(
-                    configuration,
-                    source.Slice(0, background.Length),
-                    sourceSpan);
-
-                this.BlendFunction(destinationSpan, backgroundSpan, sourceSpan, amount);
-
-                PixelOperations<TPixel>.Instance.FromScaledVector4(
-                    configuration,
-                    destinationSpan.Slice(0, background.Length),
-                    destination);
-=======
                 ReadOnlySpan<TPixel> sourcePixels = background.Slice(0, background.Length);
                 PixelOperations<TPixel>.Instance.ToVector4(configuration, sourcePixels, backgroundSpan, PixelConversionModifiers.Scale);
                 ReadOnlySpan<TPixelSrc> sourcePixels1 = source.Slice(0, background.Length);
@@ -215,66 +129,17 @@
 
                 Span<Vector4> sourceVectors = destinationSpan.Slice(0, background.Length);
                 PixelOperations<TPixel>.Instance.FromVector4Destructive(configuration, sourceVectors, destination, PixelConversionModifiers.Scale);
->>>>>>> a122ae28
             }
         }
 
         /// <summary>
-<<<<<<< HEAD
-        /// Blends 2 rows together
-        /// </summary>
-        /// <typeparam name="TPixelSrc">the pixel format of the source span</typeparam>
-        /// <param name="configuration"><see cref="Configuration"/> to use internally</param>
-        /// <param name="destination">the destination span</param>
-=======
         /// Blend 2 rows together.
         /// </summary>
         /// <param name="destination">destination span</param>
->>>>>>> a122ae28
         /// <param name="background">the background span</param>
         /// <param name="source">the source span</param>
         /// <param name="amount">
         /// A value between 0 and 1 indicating the weight of the second source vector.
-<<<<<<< HEAD
-        /// At amount = 0, "from" is returned, at amount = 1, "to" is returned.
-        /// </param>
-        public void Blend<TPixelSrc>(
-            Configuration configuration,
-            Span<TPixel> destination,
-            ReadOnlySpan<TPixel> background,
-            ReadOnlySpan<TPixelSrc> source,
-            float amount)
-            where TPixelSrc : struct, IPixel<TPixelSrc>
-        {
-            Guard.MustBeGreaterThanOrEqualTo(background.Length, destination.Length, nameof(background.Length));
-            Guard.MustBeGreaterThanOrEqualTo(source.Length, destination.Length, nameof(source.Length));
-            Guard.MustBeBetweenOrEqualTo(amount, 0, 1, nameof(amount));
-
-            using (IMemoryOwner<Vector4> buffer =
-                configuration.MemoryAllocator.Allocate<Vector4>(destination.Length * 3))
-            {
-                Span<Vector4> destinationSpan = buffer.Slice(0, destination.Length);
-                Span<Vector4> backgroundSpan = buffer.Slice(destination.Length, destination.Length);
-                Span<Vector4> sourceSpan = buffer.Slice(destination.Length * 2, destination.Length);
-
-                PixelOperations<TPixel>.Instance.ToScaledVector4(
-                    configuration,
-                    background.Slice(0, background.Length),
-                    backgroundSpan);
-                PixelOperations<TPixelSrc>.Instance.ToScaledVector4(
-                    configuration,
-                    source.Slice(0, background.Length),
-                    sourceSpan);
-
-                this.BlendFunction(destinationSpan, backgroundSpan, sourceSpan, amount);
-
-                PixelOperations<TPixel>.Instance.FromScaledVector4(
-                    configuration,
-                    destinationSpan.Slice(0, background.Length),
-                    destination);
-            }
-        }
-=======
         /// At amount = 0, "background" is returned, at amount = 1, "source" is returned.
         /// </param>
         protected abstract void BlendFunction(
@@ -298,6 +163,5 @@
             ReadOnlySpan<Vector4> background,
             ReadOnlySpan<Vector4> source,
             ReadOnlySpan<float> amount);
->>>>>>> a122ae28
     }
 }