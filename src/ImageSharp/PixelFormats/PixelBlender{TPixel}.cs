--- conflicted
+++ resolved
@@ -112,23 +112,6 @@
                 Span<Vector4> backgroundSpan = buffer.Slice(destination.Length, destination.Length);
                 Span<Vector4> sourceSpan = buffer.Slice(destination.Length * 2, destination.Length);
 
-<<<<<<< HEAD
-                PixelOperations<TPixel>.Instance.ToScaledVector4(
-                    configuration,
-                    background.Slice(0, background.Length),
-                    backgroundSpan);
-                PixelOperations<TPixelSrc>.Instance.ToScaledVector4(
-                    configuration,
-                    source.Slice(0, background.Length),
-                    sourceSpan);
-
-                this.BlendFunction(destinationSpan, backgroundSpan, sourceSpan, amount);
-
-                PixelOperations<TPixel>.Instance.FromScaledVector4(
-                    configuration,
-                    destinationSpan.Slice(0, background.Length),
-                    destination);
-=======
                 ReadOnlySpan<TPixel> sourcePixels = background.Slice(0, background.Length);
                 PixelOperations<TPixel>.Instance.ToVector4(configuration, sourcePixels, backgroundSpan, PixelConversionModifiers.Scale);
                 ReadOnlySpan<TPixelSrc> sourcePixels1 = source.Slice(0, background.Length);
@@ -138,7 +121,6 @@
 
                 Span<Vector4> sourceVectors = destinationSpan.Slice(0, background.Length);
                 PixelOperations<TPixel>.Instance.FromVector4Destructive(configuration, sourceVectors, destination, PixelConversionModifiers.Scale);
->>>>>>> 79f5ff5b
             }
         }
 
@@ -173,23 +155,6 @@
                 Span<Vector4> backgroundSpan = buffer.Slice(destination.Length, destination.Length);
                 Span<Vector4> sourceSpan = buffer.Slice(destination.Length * 2, destination.Length);
 
-<<<<<<< HEAD
-                PixelOperations<TPixel>.Instance.ToScaledVector4(
-                    configuration,
-                    background.Slice(0, background.Length),
-                    backgroundSpan);
-                PixelOperations<TPixelSrc>.Instance.ToScaledVector4(
-                    configuration,
-                    source.Slice(0, background.Length),
-                    sourceSpan);
-
-                this.BlendFunction(destinationSpan, backgroundSpan, sourceSpan, amount);
-
-                PixelOperations<TPixel>.Instance.FromScaledVector4(
-                    configuration,
-                    destinationSpan.Slice(0, background.Length),
-                    destination);
-=======
                 ReadOnlySpan<TPixel> sourcePixels = background.Slice(0, background.Length);
                 PixelOperations<TPixel>.Instance.ToVector4(configuration, sourcePixels, backgroundSpan, PixelConversionModifiers.Scale);
                 ReadOnlySpan<TPixelSrc> sourcePixels1 = source.Slice(0, background.Length);
@@ -199,7 +164,6 @@
 
                 Span<Vector4> sourceVectors = destinationSpan.Slice(0, background.Length);
                 PixelOperations<TPixel>.Instance.FromVector4Destructive(configuration, sourceVectors, destination, PixelConversionModifiers.Scale);
->>>>>>> 79f5ff5b
             }
         }
     }
