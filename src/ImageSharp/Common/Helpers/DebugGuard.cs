// Copyright (c) Six Labors and contributors.
// Licensed under the Apache License, Version 2.0.

using System;
using System.Diagnostics;

// TODO: These should just call the guard equivalents
namespace SixLabors
{
    /// <summary>
    /// Provides methods to protect against invalid parameters for a DEBUG build.
    /// </summary>
    internal static partial class DebugGuard
    {
        /// <summary>
<<<<<<< HEAD
        /// Verifies, that the method parameter with specified object value is not null
        /// and throws an exception if it is found to be so.
        /// </summary>
        /// <param name="value">The target object, which cannot be null.</param>
        /// <param name="parameterName">The name of the parameter that is to be checked.</param>
        /// <exception cref="ArgumentNullException"><paramref name="value"/> is null</exception>
        [Conditional("DEBUG")]
        public static void NotNull<T>(T value, string parameterName)
            where T : class
        {
            if (value is null)
            {
                throw new ArgumentNullException(parameterName);
            }
        }

        /// <summary>
        /// Verifies, that the method parameter with specified object value is null
        /// and throws an exception if it is not.
        /// </summary>
        /// <typeparam name="T">The type of the value.</typeparam>
        /// <param name="value">The target object, which should be null.</param>
        /// <param name="parameterName">The name of the parameter that is to be checked.</param>
        /// <exception cref="ArgumentOutOfRangeException">Value must be null.</exception>
        [Conditional("DEBUG")]
        public static void MustBeNull<T>(T value, string parameterName)
            where T : class
        {
            if (!(value is null))
            {
                throw new ArgumentOutOfRangeException(
                    parameterName,
                    $"Value must be null.");
            }
        }

        /// <summary>
        /// Verifies that the specified value is less than a maximum value
        /// and throws an exception if it is not.
        /// </summary>
        /// <param name="value">The target value, which should be validated.</param>
        /// <param name="max">The maximum value.</param>
        /// <param name="parameterName">The name of the parameter that is to be checked.</param>
        /// <typeparam name="TValue">The type of the value.</typeparam>
        /// <exception cref="ArgumentException">
        /// <paramref name="value"/> is greater than the maximum value.
        /// </exception>
        [Conditional("DEBUG")]
        public static void MustBeLessThan<TValue>(TValue value, TValue max, string parameterName)
                    where TValue : IComparable<TValue>
        {
            if (value.CompareTo(max) >= 0)
            {
                throw new ArgumentOutOfRangeException(parameterName, $"Value must be less than {max}.");
            }
        }

        /// <summary>
        /// Verifies that the specified value is less than or equal to a maximum value
        /// and throws an exception if it is not.
        /// </summary>
        /// <param name="value">The target value, which should be validated.</param>
        /// <param name="max">The maximum value.</param>
        /// <param name="parameterName">The name of the parameter that is to be checked.</param>
        /// <typeparam name="TValue">The type of the value.</typeparam>
        /// <exception cref="ArgumentException">
        /// <paramref name="value"/> is greater than the maximum value.
        /// </exception>
        [Conditional("DEBUG")]
        public static void MustBeLessThanOrEqualTo<TValue>(TValue value, TValue max, string parameterName)
                    where TValue : IComparable<TValue>
        {
            if (value.CompareTo(max) > 0)
            {
                throw new ArgumentOutOfRangeException(parameterName, $"Value must be less than or equal to {max}.");
            }
        }

        /// <summary>
        /// Verifies that the specified value is greater than a minimum value
        /// and throws an exception if it is not.
        /// </summary>
        /// <param name="value">The target value, which should be validated.</param>
        /// <param name="min">The minimum value.</param>
        /// <param name="parameterName">The name of the parameter that is to be checked.</param>
        /// <typeparam name="TValue">The type of the value.</typeparam>
        /// <exception cref="ArgumentException">
        /// <paramref name="value"/> is less than the minimum value.
        /// </exception>
        [Conditional("DEBUG")]
        public static void MustBeGreaterThan<TValue>(TValue value, TValue min, string parameterName)
            where TValue : IComparable<TValue>
        {
            if (value.CompareTo(min) <= 0)
            {
                throw new ArgumentOutOfRangeException(
                    parameterName,
                    $"Value must be greater than {min}.");
            }
        }

        /// <summary>
        /// Verifies that the specified value is greater than or equal to a minimum value
        /// and throws an exception if it is not.
        /// </summary>
        /// <param name="value">The target value, which should be validated.</param>
        /// <param name="min">The minimum value.</param>
        /// <param name="parameterName">The name of the parameter that is to be checked.</param>
        /// <typeparam name="TValue">The type of the value.</typeparam>
        /// <exception cref="ArgumentException">
        /// <paramref name="value"/> is less than the minimum value.
        /// </exception>
        [Conditional("DEBUG")]
        public static void MustBeGreaterThanOrEqualTo<TValue>(TValue value, TValue min, string parameterName)
            where TValue : IComparable<TValue>
        {
            if (value.CompareTo(min) < 0)
            {
                throw new ArgumentOutOfRangeException(parameterName, $"Value must be greater than or equal to {min}.");
            }
        }

        /// <summary>
        /// Verifies that the specified value is greater than or equal to a minimum value and less than
        /// or equal to a maximum value and throws an exception if it is not.
        /// </summary>
        /// <param name="value">The target value, which should be validated.</param>
        /// <param name="min">The minimum value.</param>
        /// <param name="max">The maximum value.</param>
        /// <param name="parameterName">The name of the parameter that is to be checked.</param>
        /// <typeparam name="TValue">The type of the value.</typeparam>
        /// <exception cref="ArgumentException">
        /// <paramref name="value"/> is less than the minimum value of greater than the maximum value.
        /// </exception>
        [Conditional("DEBUG")]
        public static void MustBeBetweenOrEqualTo<TValue>(TValue value, TValue min, TValue max, string parameterName)
           where TValue : IComparable<TValue>
        {
            if (value.CompareTo(min) < 0 || value.CompareTo(max) > 0)
            {
                throw new ArgumentOutOfRangeException(parameterName, $"Value {value} must be greater than or equal to {min} and less than or equal to {max}.");
            }
        }

        /// <summary>
        /// Verifies, that the method parameter with specified target value is true
        /// and throws an exception if it is found to be so.
        /// </summary>
        /// <param name="target">
        /// The target value, which cannot be false.
        /// </param>
        /// <param name="parameterName">
        /// The name of the parameter that is to be checked.
        /// </param>
        /// <param name="message">
        /// The error message, if any to add to the exception.
        /// </param>
        /// <exception cref="ArgumentException">
        /// <paramref name="target"/> is false
        /// </exception>
        [Conditional("DEBUG")]
        public static void IsTrue(bool target, string parameterName, string message)
        {
            if (!target)
            {
                throw new ArgumentException(message, parameterName);
            }
        }

        /// <summary>
=======
>>>>>>> 1ca1fb0a
        /// Verifies whether a specific condition is met, throwing an exception if it's false.
        /// </summary>
        /// <param name="target">The condition</param>
        /// <param name="message">The error message</param>
        [Conditional("DEBUG")]
        public static void IsTrue(bool target, string message)
        {
            if (!target)
            {
                throw new InvalidOperationException(message);
            }
        }

        /// <summary>
        /// Verifies, that the target span is of same size than the 'other' span.
        /// </summary>
        /// <typeparam name="T">The element type of the spans</typeparam>
        /// <param name="target">The target span.</param>
        /// <param name="other">The 'other' span to compare 'target' to.</param>
        /// <param name="parameterName">The name of the parameter that is to be checked.</param>
        /// <exception cref="ArgumentException">
        /// <paramref name="target"/> has a different size than <paramref name="other"/>
        /// </exception>
        [Conditional("DEBUG")]
        public static void MustBeSameSized<T>(Span<T> target, Span<T> other, string parameterName)
            where T : struct
        {
            if (target.Length != other.Length)
            {
                throw new ArgumentException("Span-s must be the same size!", parameterName);
            }
        }

        /// <summary>
        /// Verifies, that the `target` span has the length of 'minSpan', or longer.
        /// </summary>
        /// <typeparam name="T">The element type of the spans</typeparam>
        /// <param name="target">The target span.</param>
        /// <param name="minSpan">The 'minSpan' span to compare 'target' to.</param>
        /// <param name="parameterName">The name of the parameter that is to be checked.</param>
        /// <exception cref="ArgumentException">
        /// <paramref name="target"/> has less items than <paramref name="minSpan"/>
        /// </exception>
        [Conditional("DEBUG")]
        public static void MustBeSizedAtLeast<T>(Span<T> target, Span<T> minSpan, string parameterName)
            where T : struct
        {
            if (target.Length < minSpan.Length)
            {
                throw new ArgumentException($"Span-s must be at least of length {minSpan.Length}!", parameterName);
            }
        }
    }
}<|MERGE_RESOLUTION|>--- conflicted
+++ resolved
@@ -13,179 +13,6 @@
     internal static partial class DebugGuard
     {
         /// <summary>
-<<<<<<< HEAD
-        /// Verifies, that the method parameter with specified object value is not null
-        /// and throws an exception if it is found to be so.
-        /// </summary>
-        /// <param name="value">The target object, which cannot be null.</param>
-        /// <param name="parameterName">The name of the parameter that is to be checked.</param>
-        /// <exception cref="ArgumentNullException"><paramref name="value"/> is null</exception>
-        [Conditional("DEBUG")]
-        public static void NotNull<T>(T value, string parameterName)
-            where T : class
-        {
-            if (value is null)
-            {
-                throw new ArgumentNullException(parameterName);
-            }
-        }
-
-        /// <summary>
-        /// Verifies, that the method parameter with specified object value is null
-        /// and throws an exception if it is not.
-        /// </summary>
-        /// <typeparam name="T">The type of the value.</typeparam>
-        /// <param name="value">The target object, which should be null.</param>
-        /// <param name="parameterName">The name of the parameter that is to be checked.</param>
-        /// <exception cref="ArgumentOutOfRangeException">Value must be null.</exception>
-        [Conditional("DEBUG")]
-        public static void MustBeNull<T>(T value, string parameterName)
-            where T : class
-        {
-            if (!(value is null))
-            {
-                throw new ArgumentOutOfRangeException(
-                    parameterName,
-                    $"Value must be null.");
-            }
-        }
-
-        /// <summary>
-        /// Verifies that the specified value is less than a maximum value
-        /// and throws an exception if it is not.
-        /// </summary>
-        /// <param name="value">The target value, which should be validated.</param>
-        /// <param name="max">The maximum value.</param>
-        /// <param name="parameterName">The name of the parameter that is to be checked.</param>
-        /// <typeparam name="TValue">The type of the value.</typeparam>
-        /// <exception cref="ArgumentException">
-        /// <paramref name="value"/> is greater than the maximum value.
-        /// </exception>
-        [Conditional("DEBUG")]
-        public static void MustBeLessThan<TValue>(TValue value, TValue max, string parameterName)
-                    where TValue : IComparable<TValue>
-        {
-            if (value.CompareTo(max) >= 0)
-            {
-                throw new ArgumentOutOfRangeException(parameterName, $"Value must be less than {max}.");
-            }
-        }
-
-        /// <summary>
-        /// Verifies that the specified value is less than or equal to a maximum value
-        /// and throws an exception if it is not.
-        /// </summary>
-        /// <param name="value">The target value, which should be validated.</param>
-        /// <param name="max">The maximum value.</param>
-        /// <param name="parameterName">The name of the parameter that is to be checked.</param>
-        /// <typeparam name="TValue">The type of the value.</typeparam>
-        /// <exception cref="ArgumentException">
-        /// <paramref name="value"/> is greater than the maximum value.
-        /// </exception>
-        [Conditional("DEBUG")]
-        public static void MustBeLessThanOrEqualTo<TValue>(TValue value, TValue max, string parameterName)
-                    where TValue : IComparable<TValue>
-        {
-            if (value.CompareTo(max) > 0)
-            {
-                throw new ArgumentOutOfRangeException(parameterName, $"Value must be less than or equal to {max}.");
-            }
-        }
-
-        /// <summary>
-        /// Verifies that the specified value is greater than a minimum value
-        /// and throws an exception if it is not.
-        /// </summary>
-        /// <param name="value">The target value, which should be validated.</param>
-        /// <param name="min">The minimum value.</param>
-        /// <param name="parameterName">The name of the parameter that is to be checked.</param>
-        /// <typeparam name="TValue">The type of the value.</typeparam>
-        /// <exception cref="ArgumentException">
-        /// <paramref name="value"/> is less than the minimum value.
-        /// </exception>
-        [Conditional("DEBUG")]
-        public static void MustBeGreaterThan<TValue>(TValue value, TValue min, string parameterName)
-            where TValue : IComparable<TValue>
-        {
-            if (value.CompareTo(min) <= 0)
-            {
-                throw new ArgumentOutOfRangeException(
-                    parameterName,
-                    $"Value must be greater than {min}.");
-            }
-        }
-
-        /// <summary>
-        /// Verifies that the specified value is greater than or equal to a minimum value
-        /// and throws an exception if it is not.
-        /// </summary>
-        /// <param name="value">The target value, which should be validated.</param>
-        /// <param name="min">The minimum value.</param>
-        /// <param name="parameterName">The name of the parameter that is to be checked.</param>
-        /// <typeparam name="TValue">The type of the value.</typeparam>
-        /// <exception cref="ArgumentException">
-        /// <paramref name="value"/> is less than the minimum value.
-        /// </exception>
-        [Conditional("DEBUG")]
-        public static void MustBeGreaterThanOrEqualTo<TValue>(TValue value, TValue min, string parameterName)
-            where TValue : IComparable<TValue>
-        {
-            if (value.CompareTo(min) < 0)
-            {
-                throw new ArgumentOutOfRangeException(parameterName, $"Value must be greater than or equal to {min}.");
-            }
-        }
-
-        /// <summary>
-        /// Verifies that the specified value is greater than or equal to a minimum value and less than
-        /// or equal to a maximum value and throws an exception if it is not.
-        /// </summary>
-        /// <param name="value">The target value, which should be validated.</param>
-        /// <param name="min">The minimum value.</param>
-        /// <param name="max">The maximum value.</param>
-        /// <param name="parameterName">The name of the parameter that is to be checked.</param>
-        /// <typeparam name="TValue">The type of the value.</typeparam>
-        /// <exception cref="ArgumentException">
-        /// <paramref name="value"/> is less than the minimum value of greater than the maximum value.
-        /// </exception>
-        [Conditional("DEBUG")]
-        public static void MustBeBetweenOrEqualTo<TValue>(TValue value, TValue min, TValue max, string parameterName)
-           where TValue : IComparable<TValue>
-        {
-            if (value.CompareTo(min) < 0 || value.CompareTo(max) > 0)
-            {
-                throw new ArgumentOutOfRangeException(parameterName, $"Value {value} must be greater than or equal to {min} and less than or equal to {max}.");
-            }
-        }
-
-        /// <summary>
-        /// Verifies, that the method parameter with specified target value is true
-        /// and throws an exception if it is found to be so.
-        /// </summary>
-        /// <param name="target">
-        /// The target value, which cannot be false.
-        /// </param>
-        /// <param name="parameterName">
-        /// The name of the parameter that is to be checked.
-        /// </param>
-        /// <param name="message">
-        /// The error message, if any to add to the exception.
-        /// </param>
-        /// <exception cref="ArgumentException">
-        /// <paramref name="target"/> is false
-        /// </exception>
-        [Conditional("DEBUG")]
-        public static void IsTrue(bool target, string parameterName, string message)
-        {
-            if (!target)
-            {
-                throw new ArgumentException(message, parameterName);
-            }
-        }
-
-        /// <summary>
-=======
->>>>>>> 1ca1fb0a
         /// Verifies whether a specific condition is met, throwing an exception if it's false.
         /// </summary>
         /// <param name="target">The condition</param>
