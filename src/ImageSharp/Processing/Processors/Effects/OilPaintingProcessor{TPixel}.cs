--- conflicted
+++ resolved
@@ -168,20 +168,16 @@
                                 }
                             }
 
-<<<<<<< HEAD
-                            Span<TPixel> targetRowAreaPixelSpan = targetPixels.GetRowSpanUnchecked(y).Slice(startX, rectangleWidth);
-=======
                             float red = MathF.Abs(Unsafe.Add(ref redBinRef, maxIndex) / maxIntensity);
                             float blue = MathF.Abs(Unsafe.Add(ref blueBinRef, maxIndex) / maxIntensity);
                             float green = MathF.Abs(Unsafe.Add(ref greenBinRef, maxIndex) / maxIntensity);
                             float alpha = sourceRowVector4Span[x].W;
->>>>>>> 1a1c3190
 
                             targetRowVector4Span[x] = new Vector4(red, green, blue, alpha);
                         }
                     }
 
-                    Span<TPixel> targetRowAreaPixelSpan = this.targetPixels.GetRowSpan(y).Slice(this.bounds.X, this.bounds.Width);
+                    Span<TPixel> targetRowAreaPixelSpan = this.targetPixels.GetRowSpanUnchecked(y).Slice(this.bounds.X, this.bounds.Width);
 
                     PixelOperations<TPixel>.Instance.FromVector4Destructive(this.configuration, targetRowAreaVector4Span, targetRowAreaPixelSpan);
                 }
