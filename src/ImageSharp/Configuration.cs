--- conflicted
+++ resolved
@@ -8,11 +8,8 @@
 using SixLabors.ImageSharp.Formats.Gif;
 using SixLabors.ImageSharp.Formats.Jpeg;
 using SixLabors.ImageSharp.Formats.Png;
-<<<<<<< HEAD
 using SixLabors.ImageSharp.Formats.Tga;
-=======
 using SixLabors.ImageSharp.Formats.WebP;
->>>>>>> e510e411
 using SixLabors.ImageSharp.IO;
 using SixLabors.ImageSharp.Memory;
 using SixLabors.ImageSharp.Processing;
@@ -166,11 +163,8 @@
                 new JpegConfigurationModule(),
                 new GifConfigurationModule(),
                 new BmpConfigurationModule(),
-<<<<<<< HEAD
-                new TgaConfigurationModule());
-=======
+                new TgaConfigurationModule(),
                 new WebPConfigurationModule());
->>>>>>> e510e411
         }
     }
 }