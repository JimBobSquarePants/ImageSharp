--- conflicted
+++ resolved
@@ -40,11 +40,8 @@
       <PrivateAssets>All</PrivateAssets>
     </PackageReference>
     <PackageReference Include="System.Buffers" Version="4.4.0" />
-<<<<<<< HEAD
     <PackageReference Include="System.Memory" Version="4.4.0-preview1-25305-02" />
-=======
     <PackageReference Include="System.Memory" Version="4.4.0-preview2-25405-01" />
->>>>>>> 1d156fac
     <PackageReference Include="System.Threading.Tasks.Parallel" Version="4.3.0" />
     <PackageReference Include="System.Runtime.CompilerServices.Unsafe" Version="4.4.0" />
     <PackageReference Include="System.Numerics.Vectors" Version="4.4.0" />
