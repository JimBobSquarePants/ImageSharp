--- conflicted
+++ resolved
@@ -25,14 +25,9 @@
             //"TestImages/Formats/Jpg/gamma_dalai_lama_gray.jpg", // Perf: Enable for local testing only
             //"TestImages/Formats/Bmp/Car.bmp",
             //"TestImages/Formats/Png/blur.png", // Perf: Enable for local testing only
-<<<<<<< HEAD
+            //"TestImages/Formats/Png/indexed.png", // Perf: Enable for local testing only
             //"TestImages/Formats/Png/splash.png",
             //"TestImages/Formats/Gif/rings.gif",
-=======
-            //"TestImages/Formats/Png/indexed.png", // Perf: Enable for local testing only
-            "TestImages/Formats/Png/splash.png",
-            "TestImages/Formats/Gif/rings.gif",
->>>>>>> 07dba368
             //"TestImages/Formats/Gif/giphy.gif" // Perf: Enable for local testing only
         };
     }
