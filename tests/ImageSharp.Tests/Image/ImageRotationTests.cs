--- conflicted
+++ resolved
@@ -49,11 +49,7 @@
             using (var image = Image.Load<Rgba32>(file.FilePath))
             {
                 Size original = image.Bounds().Size;
-<<<<<<< HEAD
-                image.Mutate(ctx => ctx.Rotate(angle));
-=======
                 image.Mutate(x => x.Rotate(angle));
->>>>>>> cca8e6f6
                 return (original, image.Bounds().Size);
             }
         }
