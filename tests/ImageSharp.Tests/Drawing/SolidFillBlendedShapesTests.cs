--- conflicted
+++ resolved
@@ -1,184 +1,4 @@
-<<<<<<< HEAD
-﻿// Copyright (c) Six Labors and contributors.
-// Licensed under the Apache License, Version 2.0.
-using System;
-using System.Collections.Generic;
-using System.Linq;
-using SixLabors.ImageSharp.PixelFormats;
-using SixLabors.ImageSharp.Processing;
-using SixLabors.ImageSharp.Tests.TestUtilities.ImageComparison;
-using SixLabors.Primitives;
-using Xunit;
-
-// ReSharper disable InconsistentNaming
-namespace SixLabors.ImageSharp.Tests.Drawing
-{
-    [GroupOutput("Drawing")]
-    public class SolidFillBlendedShapesTests
-    {
-        public static IEnumerable<object[]> modes = GetAllModeCombinations();
-
-        private static IEnumerable<object[]> GetAllModeCombinations()
-        {
-            foreach (var composition in Enum.GetValues(typeof(PixelAlphaCompositionMode)))
-            {
-                foreach (var blending in Enum.GetValues(typeof(PixelColorBlendingMode)))
-                {
-                    yield return new object[] { blending, composition };
-                }
-            }
-        }
-            
-
-        [Theory]
-        [WithBlankImages(nameof(modes), 250, 250, PixelTypes.Rgba32)]
-        public void _1DarkBlueRect_2BlendHotPinkRect<TPixel>(
-            TestImageProvider<TPixel> provider,
-            PixelColorBlendingMode blending,
-            PixelAlphaCompositionMode composition)
-            where TPixel : struct, IPixel<TPixel>
-        {
-            using (Image<TPixel> img = provider.GetImage())
-            {
-                int scaleX = img.Width / 100;
-                int scaleY = img.Height / 100;
-                img.Mutate(
-                    x => x.Fill(
-                            NamedColors<TPixel>.DarkBlue,
-                            new Rectangle(0 * scaleX, 40 * scaleY, 100 * scaleX, 20 * scaleY)
-                            )
-                        .Fill(new GraphicsOptions(true) { ColorBlendingMode = blending, AlphaCompositionMode=composition },
-                            NamedColors<TPixel>.HotPink,
-                            new Rectangle(20 * scaleX, 0 * scaleY, 30 * scaleX, 100 * scaleY))
-                    );
-
-                VerifyImage(provider, blending, composition, img);
-            }
-        }
-
-        [Theory]
-        [WithBlankImages(nameof(modes), 250, 250, PixelTypes.Rgba32)]
-        public void _1DarkBlueRect_2BlendHotPinkRect_3BlendTransparentEllipse<TPixel>(
-            TestImageProvider<TPixel> provider,
-            PixelColorBlendingMode blending,
-            PixelAlphaCompositionMode composition)
-            where TPixel : struct, IPixel<TPixel>
-        {
-            using (Image<TPixel> img = provider.GetImage())
-            {
-                int scaleX = img.Width / 100;
-                int scaleY = img.Height / 100;
-                img.Mutate(
-                    x => x.Fill(
-                        NamedColors<TPixel>.DarkBlue,
-                        new Rectangle(0 * scaleX, 40 * scaleY, 100 * scaleX, 20 * scaleY)));
-                img.Mutate(
-                    x => x.Fill(
-                        new GraphicsOptions(true) { ColorBlendingMode = blending, AlphaCompositionMode = composition },
-                        NamedColors<TPixel>.HotPink,
-                        new Rectangle(20 * scaleX, 0 * scaleY, 30 * scaleX, 100 * scaleY)));
-                img.Mutate(
-                    x => x.Fill(
-                        new GraphicsOptions(true) { ColorBlendingMode = blending, AlphaCompositionMode = composition },
-                        NamedColors<TPixel>.Transparent,
-                        new Shapes.EllipsePolygon(40 * scaleX, 50 * scaleY, 50 * scaleX, 50 * scaleY))
-                    );
-
-                VerifyImage(provider, blending, composition, img);
-            }
-        }
-
-        [Theory]
-        [WithBlankImages(nameof(modes), 250, 250, PixelTypes.Rgba32)]
-        public void _1DarkBlueRect_2BlendHotPinkRect_3BlendSemiTransparentRedEllipse<TPixel>(
-            TestImageProvider<TPixel> provider,
-            PixelColorBlendingMode blending,
-            PixelAlphaCompositionMode composition)
-            where TPixel : struct, IPixel<TPixel>
-        {
-            using (Image<TPixel> img = provider.GetImage())
-            {
-                int scaleX = (img.Width / 100);
-                int scaleY = (img.Height / 100);
-                img.Mutate(
-                    x => x.Fill(
-                        NamedColors<TPixel>.DarkBlue,
-                        new Rectangle(0 * scaleX, 40, 100 * scaleX, 20 * scaleY)));
-                img.Mutate(
-                    x => x.Fill(
-                        new GraphicsOptions(true) { ColorBlendingMode = blending, AlphaCompositionMode = composition },
-                        NamedColors<TPixel>.HotPink,
-                        new Rectangle(20 * scaleX, 0, 30 * scaleX, 100 * scaleY)));
-                var c = NamedColors<TPixel>.Red.ToVector4();
-                c.W *= 0.5f;
-                var pixel = default(TPixel);
-                pixel.PackFromVector4(c);
-
-                img.Mutate(
-                    x => x.Fill(
-                        new GraphicsOptions(true) { ColorBlendingMode = blending, AlphaCompositionMode = composition },
-                        pixel,
-                        new Shapes.EllipsePolygon(40 * scaleX, 50 * scaleY, 50 * scaleX, 50 * scaleY))
-                    );
-
-                VerifyImage(provider, blending, composition, img); ;
-            }
-        }
-
-        [Theory]
-        [WithBlankImages(nameof(modes), 250, 250, PixelTypes.Rgba32)]
-        public void _1DarkBlueRect_2BlendBlackEllipse<TPixel>(
-            TestImageProvider<TPixel> provider,
-            PixelColorBlendingMode blending,
-            PixelAlphaCompositionMode composition)
-            where TPixel : struct, IPixel<TPixel>
-        {
-            using(Image<TPixel> dstImg = provider.GetImage(), srcImg = provider.GetImage())
-            {
-                int scaleX = (dstImg.Width / 100);
-                int scaleY = (dstImg.Height / 100);
-
-                dstImg.Mutate(
-                    x => x.Fill(
-                        NamedColors<TPixel>.DarkBlue,
-                        new Rectangle(0 * scaleX, 40 * scaleY, 100 * scaleX, 20 * scaleY)));
-
-                srcImg.Mutate(
-                    x => x.Fill(
-                        NamedColors<TPixel>.Black,
-                        new Shapes.EllipsePolygon(40 * scaleX, 50 * scaleY, 50 * scaleX, 50 * scaleY)));
-
-                dstImg.Mutate(
-                    x => x.DrawImage(srcImg, new GraphicsOptions(true) { ColorBlendingMode = blending, AlphaCompositionMode = composition })
-                    );                
-
-                VerifyImage(provider, blending, composition, dstImg);
-            }
-        }
-        
-        private static void VerifyImage<TPixel>(
-            TestImageProvider<TPixel> provider,
-            PixelColorBlendingMode blending,
-            PixelAlphaCompositionMode composition,
-            Image<TPixel> img)
-            where TPixel : struct, IPixel<TPixel>
-        {
-            img.DebugSave(
-                provider,
-                new { composition, blending },
-                appendPixelTypeToFileName: false,
-                appendSourceFileOrDescription: false);
-            
-            var comparer = ImageComparer.TolerantPercentage(0.01f, 3);
-            img.CompareFirstFrameToReferenceOutput(comparer,
-                provider,
-                new { composition, blending },
-                appendPixelTypeToFileName: false,
-                appendSourceFileOrDescription: false);            
-        }
-    }
-=======
-﻿// Copyright (c) Six Labors and contributors.
+// Copyright (c) Six Labors and contributors.
 // Licensed under the Apache License, Version 2.0.
 using System;
 using System.Collections.Generic;
@@ -356,5 +176,4 @@
                 appendSourceFileOrDescription: false);            
         }
     }
->>>>>>> 8f3658da
 }