--- conflicted
+++ resolved
@@ -283,7 +283,7 @@
                 {
                     // it's diagonal, so for any (a, a) on the gradient line, for all (a-x, b+x) - +/- depending on the diagonal direction - must be the same color)
                     TPixel colorOnDiagonal = image[i, i];
-                    
+
                     // TODO: This is incorrect. from -0 to < 0 ??
                     int orthoCount = 0;
                     for (int offset = -orthoCount; offset < orthoCount; offset++)
@@ -321,23 +321,14 @@
             };
 
             var coloringVariant = new StringBuilder();
-<<<<<<< HEAD
             var colorStops = new ColorStop<TPixel>[stopPositions.Length];
-=======
-            ColorStop<TPixel>[] colorStops = new ColorStop<TPixel>[stopPositions.Length];
-            Rgba32 rgba = default;
->>>>>>> 7cc13225
+
             for (int i = 0; i < stopPositions.Length; i++)
             {
                 TPixel color = colors[stopColorCodes[i % colors.Length]];
                 float position = stopPositions[i];
-                color.ToRgba32(ref rgba);
                 colorStops[i] = new ColorStop<TPixel>(position, color);
-<<<<<<< HEAD
                 coloringVariant.AppendFormat(CultureInfo.InvariantCulture, "{0}@{1};", color.ToRgba32().ToHex(), position);
-=======
-                coloringVariant.AppendFormat(CultureInfo.InvariantCulture, "{0}@{1};", rgba.ToHex(), position);
->>>>>>> 7cc13225
             }
 
             FormattableString variant = $"({startX},{startY})_TO_({endX},{endY})__[{coloringVariant}]";
