--- conflicted
+++ resolved
@@ -75,16 +75,11 @@
         public string FileNameWithoutExtension => Path.GetFileNameWithoutExtension(this.file);
 
         /// <summary>
-<<<<<<< HEAD
-        /// Gets the Input Images directory.
-=======
         /// Gets the image with lazy initialization.
         /// </summary>
         private Image<Rgba32> Image => this.image ?? (this.image = ImageSharp.Image.Load<Rgba32>(this.Bytes));
 
         /// <summary>
-        /// Gets the "Formats" test file directory.
->>>>>>> c6146668
         /// </summary>
         private static string InputImagesDirectory => inputImagesDirectory.Value;
         
