--- conflicted
+++ resolved
@@ -1,19 +1,6 @@
 ﻿// Copyright (c) Six Labors and contributors.
 // Licensed under the Apache License, Version 2.0.
 
-<<<<<<< HEAD
-namespace ImageSharp.Tests.Processing.Transforms
-{
-    using System;
-    using ImageSharp.PixelFormats;
-    using ImageSharp.Processing;
-    using SixLabors.Primitives;
-    using Xunit;
-
-    public class ResizeTests : BaseImageOperationsExtensionTest
-    {
-        [Fact(Skip = "Skip resize tests as they need refactoring to be simpler and just pass data into the resize processor.")]
-=======
 using System;
 using SixLabors.ImageSharp.PixelFormats;
 using SixLabors.ImageSharp.Processing;
@@ -27,7 +14,6 @@
 #pragma warning disable xUnit1004 // Test methods should not be skipped
         [Fact(Skip = "Skip resize tests as they need refactoring to be simpler and just pass data into the resize processor.")]
 #pragma warning restore xUnit1004 // Test methods should not be skipped
->>>>>>> 124fbf69
         public void TestMissing()
         {
             //
