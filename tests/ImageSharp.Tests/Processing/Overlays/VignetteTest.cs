﻿// <copyright file="VignetteTest.cs" company="James Jackson-South">
// Copyright (c) James Jackson-South and contributors.
// Licensed under the Apache License, Version 2.0.
// </copyright>

namespace ImageSharp.Tests.Processing.Overlays
{
    using System;
    using ImageSharp.PixelFormats;
    using ImageSharp.Processing.Processors;
    using ImageSharp.Tests.TestUtilities;
    using SixLabors.Primitives;
    using Xunit;

    public class VignetteTest : BaseImageOperationsExtensionTest
    {
        [Fact]
        public void Vignette_VignetteProcessorWithDefaultValues()
        {
<<<<<<< HEAD
            using (Image<TPixel> image = provider.GetImage())
            {
                image.Vignette()
                    .DebugSave(provider, null);
            }
=======
            this.operations.Vignette();
            var p = this.Verify<VignetteProcessor<Rgba32>>();

            Assert.Equal(GraphicsOptions.Default, p.GraphicsOptions);
            Assert.Equal(Rgba32.Black, p.VignetteColor);
            Assert.Equal(ValueSize.PercentageOfWidth(.5f), p.RadiusX);
            Assert.Equal(ValueSize.PercentageOfHeight(.5f), p.RadiusY);
>>>>>>> c6146668
        }

        [Fact]
        public void Vignette_Color_VignetteProcessorWithDefaultValues()
        {
<<<<<<< HEAD
            using (Image<TPixel> image = provider.GetImage())
            {
                image.Vignette(NamedColors<TPixel>.Orange)
                    .DebugSave(provider, null);
            }
=======
            this.operations.Vignette(Rgba32.Aquamarine);
            var p = this.Verify<VignetteProcessor<Rgba32>>();

            Assert.Equal(GraphicsOptions.Default, p.GraphicsOptions);
            Assert.Equal(Rgba32.Aquamarine, p.VignetteColor);
            Assert.Equal(ValueSize.PercentageOfWidth(.5f), p.RadiusX);
            Assert.Equal(ValueSize.PercentageOfHeight(.5f), p.RadiusY);
>>>>>>> c6146668
        }

        [Fact]
        public void Vignette_Radux_VignetteProcessorWithDefaultValues()
        {
<<<<<<< HEAD
            using (Image<TPixel> image = provider.GetImage())
            {
                image.Vignette(image.Width / 4F, image.Height / 4F)
                    .DebugSave(provider, null);
            }
=======
            this.operations.Vignette(3.5f, 12123f);
            var p = this.Verify<VignetteProcessor<Rgba32>>();

            Assert.Equal(GraphicsOptions.Default, p.GraphicsOptions);
            Assert.Equal(Rgba32.Black, p.VignetteColor);
            Assert.Equal(ValueSize.Absolute(3.5f), p.RadiusX);
            Assert.Equal(ValueSize.Absolute(12123f), p.RadiusY);
>>>>>>> c6146668
        }

        [Fact]
        public void Vignette_Rect_VignetteProcessorWithDefaultValues()
        {
<<<<<<< HEAD
            using (Image<TPixel> source = provider.GetImage())
            using (var image = new Image<TPixel>(source))
            {
                var bounds = new Rectangle(10, 10, image.Width / 2, image.Height / 2);

                image.Vignette(bounds)
                    .DebugSave(provider, null);
=======
            var rect = new Rectangle(12, 123, 43, 65);
            this.operations.Vignette(rect);
            var p = this.Verify<VignetteProcessor<Rgba32>>(rect);
>>>>>>> c6146668

            Assert.Equal(GraphicsOptions.Default, p.GraphicsOptions);
            Assert.Equal(Rgba32.Black, p.VignetteColor);
            Assert.Equal(ValueSize.PercentageOfWidth(.5f), p.RadiusX);
            Assert.Equal(ValueSize.PercentageOfHeight(.5f), p.RadiusY);
        }
    }
}<|MERGE_RESOLUTION|>--- conflicted
+++ resolved
@@ -17,13 +17,6 @@
         [Fact]
         public void Vignette_VignetteProcessorWithDefaultValues()
         {
-<<<<<<< HEAD
-            using (Image<TPixel> image = provider.GetImage())
-            {
-                image.Vignette()
-                    .DebugSave(provider, null);
-            }
-=======
             this.operations.Vignette();
             var p = this.Verify<VignetteProcessor<Rgba32>>();
 
@@ -31,19 +24,11 @@
             Assert.Equal(Rgba32.Black, p.VignetteColor);
             Assert.Equal(ValueSize.PercentageOfWidth(.5f), p.RadiusX);
             Assert.Equal(ValueSize.PercentageOfHeight(.5f), p.RadiusY);
->>>>>>> c6146668
         }
 
         [Fact]
         public void Vignette_Color_VignetteProcessorWithDefaultValues()
         {
-<<<<<<< HEAD
-            using (Image<TPixel> image = provider.GetImage())
-            {
-                image.Vignette(NamedColors<TPixel>.Orange)
-                    .DebugSave(provider, null);
-            }
-=======
             this.operations.Vignette(Rgba32.Aquamarine);
             var p = this.Verify<VignetteProcessor<Rgba32>>();
 
@@ -51,19 +36,11 @@
             Assert.Equal(Rgba32.Aquamarine, p.VignetteColor);
             Assert.Equal(ValueSize.PercentageOfWidth(.5f), p.RadiusX);
             Assert.Equal(ValueSize.PercentageOfHeight(.5f), p.RadiusY);
->>>>>>> c6146668
         }
 
         [Fact]
         public void Vignette_Radux_VignetteProcessorWithDefaultValues()
         {
-<<<<<<< HEAD
-            using (Image<TPixel> image = provider.GetImage())
-            {
-                image.Vignette(image.Width / 4F, image.Height / 4F)
-                    .DebugSave(provider, null);
-            }
-=======
             this.operations.Vignette(3.5f, 12123f);
             var p = this.Verify<VignetteProcessor<Rgba32>>();
 
@@ -71,25 +48,14 @@
             Assert.Equal(Rgba32.Black, p.VignetteColor);
             Assert.Equal(ValueSize.Absolute(3.5f), p.RadiusX);
             Assert.Equal(ValueSize.Absolute(12123f), p.RadiusY);
->>>>>>> c6146668
         }
 
         [Fact]
         public void Vignette_Rect_VignetteProcessorWithDefaultValues()
         {
-<<<<<<< HEAD
-            using (Image<TPixel> source = provider.GetImage())
-            using (var image = new Image<TPixel>(source))
-            {
-                var bounds = new Rectangle(10, 10, image.Width / 2, image.Height / 2);
-
-                image.Vignette(bounds)
-                    .DebugSave(provider, null);
-=======
             var rect = new Rectangle(12, 123, 43, 65);
             this.operations.Vignette(rect);
             var p = this.Verify<VignetteProcessor<Rgba32>>(rect);
->>>>>>> c6146668
 
             Assert.Equal(GraphicsOptions.Default, p.GraphicsOptions);
             Assert.Equal(Rgba32.Black, p.VignetteColor);
