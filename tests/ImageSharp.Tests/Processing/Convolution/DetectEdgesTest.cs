--- conflicted
+++ resolved
@@ -1,18 +1,6 @@
 ﻿// Copyright (c) Six Labors and contributors.
 // Licensed under the Apache License, Version 2.0.
 
-<<<<<<< HEAD
-namespace ImageSharp.Tests.Processing.Convolution
-{
-    using System.Collections.Generic;
-    using ImageSharp.PixelFormats;
-    using ImageSharp.Processing;
-    using ImageSharp.Processing.Processors;
-    using ImageSharp.Tests.TestUtilities;
-    using SixLabors.Primitives;
-    using Xunit;
-
-=======
 using System.Collections.Generic;
 using SixLabors.ImageSharp.PixelFormats;
 using SixLabors.ImageSharp.Processing;
@@ -23,13 +11,11 @@
 
 namespace SixLabors.ImageSharp.Tests.Processing.Convolution
 {
->>>>>>> 124fbf69
     public class DetectEdgesTest : BaseImageOperationsExtensionTest
     {
 
         [Fact]
         public void DetectEdges_SobelProcessorDefaultsSet()
-<<<<<<< HEAD
         {
             this.operations.DetectEdges();
             var processor = this.Verify<SobelProcessor<Rgba32>>();
@@ -40,18 +26,6 @@
         [Fact]
         public void DetectEdges_Rect_SobelProcessorDefaultsSet()
         {
-=======
-        {
-            this.operations.DetectEdges();
-            var processor = this.Verify<SobelProcessor<Rgba32>>();
-
-            Assert.True(processor.Grayscale);
-        }
-
-        [Fact]
-        public void DetectEdges_Rect_SobelProcessorDefaultsSet()
-        {
->>>>>>> 124fbf69
             this.operations.DetectEdges(this.rect);
             var processor = this.Verify<SobelProcessor<Rgba32>>(this.rect);
 
