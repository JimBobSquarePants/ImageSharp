--- conflicted
+++ resolved
@@ -1,15 +1,10 @@
 // Copyright (c) Six Labors and contributors.
 // Licensed under the Apache License, Version 2.0.
 
-<<<<<<< HEAD
 using System.Drawing;
 using System.IO;
 using BenchmarkDotNet.Attributes;
 
-=======
-using System.IO;
-using BenchmarkDotNet.Attributes;
->>>>>>> 4973f5f1
 using SixLabors.ImageSharp.Formats.Jpeg;
 using SixLabors.ImageSharp.Tests;
 using SDSize = System.Drawing.Size;
