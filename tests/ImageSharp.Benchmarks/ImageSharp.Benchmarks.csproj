﻿<Project Sdk="Microsoft.NET.Sdk">
  <PropertyGroup>
    <TargetFrameworks>netcoreapp2.0;net461</TargetFrameworks>
    <OutputType>Exe</OutputType>
    <AllowUnsafeBlocks>True</AllowUnsafeBlocks>
    <RootNamespace>SixLabors.ImageSharp.Benchmarks</RootNamespace>
    <AssemblyName>ImageSharp.Benchmarks</AssemblyName>
    <LangVersion>7.2</LangVersion>
  </PropertyGroup>
  <PropertyGroup Condition="'$(TargetFramework)'=='net461'">
    <RuntimeIdentifier>win7-x64</RuntimeIdentifier>
    <Prefer32Bit>false</Prefer32Bit>
  </PropertyGroup>
  <ItemGroup>
    <Compile Include="..\ImageSharp.Tests\TestImages.cs" Link="Tests\TestImages.cs" />
    <Compile Include="..\ImageSharp.Tests\TestUtilities\TestEnvironment.cs" Link="Tests\TestEnvironment.cs" />
  </ItemGroup>
  <ItemGroup>
<<<<<<< HEAD
    <PackageReference Include="System.Drawing.Common" Version="4.5.0-preview1-26216-02" />
    <PackageReference Include="System.Memory" Version="4.5.0-preview1-26216-02" />
    <PackageReference Include="System.Numerics.Vectors" Version="4.5.0-preview1-26216-02" />
    <PackageReference Include="BenchmarkDotNet" Version="0.10.13" />
    <PackageReference Include="Colourful" Version="1.2.1" />
    <PackageReference Include="System.Memory" Version="4.5.0-preview2-26406-04" />
    <PackageReference Include="System.Numerics.Vectors" Version="4.5.0-preview2-26406-04" />
=======
    <PackageReference Include="BenchmarkDotNet" Version="0.10.12" />
    <PackageReference Include="Colourful" Version="1.1.2" />
    <PackageReference Include="System.Drawing.Common" Version="4.5.0-rc1" />
>>>>>>> 28f64514
  </ItemGroup>
  <ItemGroup>
    <ProjectReference Include="..\..\src\ImageSharp.Drawing\ImageSharp.Drawing.csproj" />
    <ProjectReference Include="..\..\src\ImageSharp\ImageSharp.csproj" />
  </ItemGroup>
</Project><|MERGE_RESOLUTION|>--- conflicted
+++ resolved
@@ -16,7 +16,6 @@
     <Compile Include="..\ImageSharp.Tests\TestUtilities\TestEnvironment.cs" Link="Tests\TestEnvironment.cs" />
   </ItemGroup>
   <ItemGroup>
-<<<<<<< HEAD
     <PackageReference Include="System.Drawing.Common" Version="4.5.0-preview1-26216-02" />
     <PackageReference Include="System.Memory" Version="4.5.0-preview1-26216-02" />
     <PackageReference Include="System.Numerics.Vectors" Version="4.5.0-preview1-26216-02" />
@@ -24,11 +23,9 @@
     <PackageReference Include="Colourful" Version="1.2.1" />
     <PackageReference Include="System.Memory" Version="4.5.0-preview2-26406-04" />
     <PackageReference Include="System.Numerics.Vectors" Version="4.5.0-preview2-26406-04" />
-=======
     <PackageReference Include="BenchmarkDotNet" Version="0.10.12" />
     <PackageReference Include="Colourful" Version="1.1.2" />
     <PackageReference Include="System.Drawing.Common" Version="4.5.0-rc1" />
->>>>>>> 28f64514
   </ItemGroup>
   <ItemGroup>
     <ProjectReference Include="..\..\src\ImageSharp.Drawing\ImageSharp.Drawing.csproj" />
