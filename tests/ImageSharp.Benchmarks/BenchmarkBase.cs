--- conflicted
+++ resolved
@@ -13,14 +13,6 @@
         protected BenchmarkBase()
         {
             // Add Image Formats
-<<<<<<< HEAD
-            Configuration.Default.AddImageFormat(new JpegFormat());
-            Configuration.Default.AddImageFormat(new PngFormat());
-            Configuration.Default.AddImageFormat(new BmpFormat());
-            Configuration.Default.AddImageFormat(new GifFormat());
-            Configuration.Default.AddImageFormat(new TiffFormat());
-=======
->>>>>>> 90a505e7
         }
     }
 }